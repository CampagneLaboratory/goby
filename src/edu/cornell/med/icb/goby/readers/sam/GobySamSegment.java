--- conflicted
+++ resolved
@@ -248,12 +248,9 @@
                 final char prevReadChar = seqvar.to.charAt(toLength - 1);
                 final char prevRefChar = seqvar.from.charAt(toLength - 1);
                 // Don't group mutations and indels
-                if ((prevReadChar == '-' && readChar != '-') || (readChar == '-' && prevReadChar != '-') ||
-<<<<<<< HEAD
+                if ( (prevReadChar == '-' && readChar != '-') || (readChar == '-' && prevReadChar != '-') ||
                      (prevRefChar == '-' && refChar != '-') || (refChar == '-' && prevRefChar != '-')) {
-=======
-                        (prevRefChar == '-' && refChar != '-') || (refChar == '-' && prevRefChar != '-')) {
->>>>>>> 14953751
+
                     makeNewSeqvar = true;
                 }
             }
@@ -278,12 +275,8 @@
     public ByteString getSoftClippedQualityRight() {
         return ByteString.copyFrom(softClippedQualityRight.toByteArray());
     }
-<<<<<<< HEAD
-     public ByteString getSoftClippedQualityLeft() {
-=======
 
     public ByteString getSoftClippedQualityLeft() {
->>>>>>> 14953751
         return ByteString.copyFrom(softClippedQualityLeft.toByteArray());
     }
 }