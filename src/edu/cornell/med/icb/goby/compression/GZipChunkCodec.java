--- conflicted
+++ resolved
@@ -71,10 +71,6 @@
     @Override
     public ByteArrayOutputStream encode(final Message readCollection) throws IOException {
         final ByteArrayOutputStream byteBuffer = new ByteArrayOutputStream(10000);
-<<<<<<< HEAD
-
-=======
->>>>>>> 14953751
         final OutputStream gzipOutputStream = new GzipOutputStreamWithCustomLevel(Deflater.DEFAULT_COMPRESSION,
                 byteBuffer);
         readCollection.writeTo(gzipOutputStream);
