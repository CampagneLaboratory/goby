--- conflicted
+++ resolved
@@ -58,10 +58,6 @@
  */
 
 final public class FastArithmeticCoder implements FastArithmeticCoderI {
-<<<<<<< HEAD
-	/** Number of bits used by the coder. */
-	public final static int BITS = 63;
-=======
     /**
      * Number of bits used by the coder.
      */
@@ -139,7 +135,6 @@
             incrementCount(i); // Initially, everything is equiprobable.
         total = n;
     }
->>>>>>> 28041507
 
 
     /* The following methods implement a Fenwick tree. */
@@ -192,165 +187,6 @@
         return l;
     }
 
-<<<<<<< HEAD
-    @Override
-    public void reset() {
-        range=  HALF;
-        outstandingBits=0;
-        low=0;
-        firstBit=true;
-       /* cumCount = new int[ n + 1 ];
-		for ( int i = 0; i < n; i++ )
-			incrementCount( i ); // Initially, everything is equiprobable.
-		total = n;*/
-    }
-
-	/** Creates a new coder.
-	 *
-	 * @param n number of symbols used by the coder.
-	 */
-
-	public FastArithmeticCoder( final int n ) {
-		if ( n < 1 )
-			throw new IllegalArgumentException( "You cannot use " + n + " symbols." );
-		this.n = n;
-		cumCount = new int[ n + 1 ];
-		for ( int i = 0; i < n; i++ )
-			incrementCount( i ); // Initially, everything is equiprobable.
-		total = n;
-	}
-
-
-	/* The following methods implement a Fenwick tree. */
-
-	private void incrementCount( int x ) {
-		x++;
-
-		while ( x <= n ) {
-			cumCount[ x ]++;
-			x += x & -x; // By chance, this gives the right next index 8^).
-		}
-	}
-
-	protected int getCount(int x) {
-		int c = 0;
-
-		while ( x != 0 ) {
-			c += cumCount[ x ];
-			x = x & x - 1; // This cancels out the least nonzero bit.
-		}
-
-		return c;
-	}
-
-
-
-	/** Writes a bit and all outstanding bits.
-	 *
-	 *  <P>First the given bit is output. Then, {@link #outstandingBits} opposite bits are output.
-	 *  The first overall bit (which is always 0) is never output.
-	 *
-	 * @param bit a bit.
-	 * @param obs the output stream.
-	 * @return the number of bits written.
-	 */
-
-	private int emit( final int bit, final OutputBitStream obs ) throws IOException {
-
-		if ( firstBit ) {
-			firstBit = false;
-			return 0;
-		}
-
-		int l = obs.writeBit( bit );
-		while ( outstandingBits-- != 0 )
-			l += obs.writeBit( 1 - bit );
-		outstandingBits = 0;
-		return l;
-	}
-
-	/** Encodes a symbol.
-	 *
-	 * @param x a bit.
-	 * @param obs the output stream.
-	 * @return the number of bits written (note that it can be 0, as arithmetic compression can
-	 * encode a symbol in a fraction of a bit).
-	 * @throws IOException if <code>obs</code> does.
-	 */
-
-	@Override
-    public int encode(int x, OutputBitStream obs) throws IOException {
-		if ( x < 0 )
-			throw new IllegalArgumentException( "You cannot encode a negative symbol." );
-		if ( x >= n )
-			throw new IllegalArgumentException( "You cannot encode " + x + ": you have only " + n + " symbols." );
-
-		final long r = range / total;
-		final int lowCount = getCount( x ), highCount = getCount( x + 1 );
-
-		low += r * lowCount;
-
-		if ( x != n - 1 )
-			range = r * ( highCount - lowCount );
-		else
-			range -= r * lowCount;
-
-		incrementCount( x );
-		total++;
-
-		int l = 0;
-
-		while ( range <= QUARTER ) {
-			if ( low >= HALF ) {
-				l += emit( 1, obs );
-				low -= HALF;
-			}
-			else if ( range + low <= HALF ) {
-				l += emit( 0, obs );
-			}
-			else {
-				low -= QUARTER;
-				outstandingBits++;
-			}
-			range <<= 1;
-			low <<= 1;
-		}
-
-		return l;
-	}
-
-	/** Flushes the last bits.
-	 *
-	 * <P>This method must be called when coding is over. It guarantees that enough
-	 * bits are output to make the decoding of the last symbol nonambiguous, whichever
-	 * bits follow in the stream.
-	 *
-	 * @param obs the output stream.
-	 * @return the number of bits written.
-	 * @throws IOException if <code>obs</code> does.
-	 */
-
-	@Override
-    public int flush(final OutputBitStream obs) throws IOException {
-		int nbits, i, l = 0;
-		long roundup, bits = 0, value;
-
-		for ( nbits = 1; nbits <= BITS; nbits++ ) {
-			roundup = ( 1L << ( BITS - nbits ) ) - 1;
-			bits = ( low + roundup ) >>> ( BITS - nbits );
-			value = bits << ( BITS - nbits );
-
-			if ( low <= value && ( value + roundup <= low + ( range - 1 ) || value + roundup >= 0 && low + ( range - 1 ) < 0 ) // This handles overflows onto the most significant bit.
-			)
-				break;
-		}
-
-		for ( i = 1; i <= nbits; i++ )
-			l += emit( (int)( ( bits >>> ( nbits - i ) ) & 1 ), obs );
-
-		return l;
-	}
-=======
     /**
      * Encodes a symbol.
      *
@@ -433,6 +269,5 @@
 
         return l;
     }
->>>>>>> 28041507
 
 }