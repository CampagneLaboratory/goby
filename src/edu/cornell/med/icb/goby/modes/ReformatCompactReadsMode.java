--- conflicted
+++ resolved
@@ -338,7 +338,6 @@
         if (length == newLength) {
             // no trimming needed.
             return;
-<<<<<<< HEAD
         }
         int j = 0;
         if (trimReadStartLength > 0) {
@@ -354,22 +353,6 @@
         if (qualScoreSize != 0) {
             qualityScores.size(newLength);
         }
-=======
-        }
-        int j = 0;
-        if (trimReadStartLength > 0) {
-            for (int i = trimReadStartLength; i < length; i++) {
-                sequence.charAt(j, sequence.charAt(i));
-                if (qualScoreSize != 0) {
-                    qualityScores.set(j, qualityScores.get(i));
-                }
-                j += 1;
-            }
-        }
-        sequence.setLength(newLength);
-        if (qualScoreSize != 0) {
-            qualityScores.size(newLength);
-        }
     }
 
     private byte[] trimQualityScores(final byte[] qualityScores, int trimReadStartLength, final int trimReadLength, final int initialLength) {
@@ -389,7 +372,6 @@
         System.arraycopy(qualityScores, trimReadStartLength + trimReadStartLength, trimmedScores, trimReadStartLength, newLength - trimReadStartLength);
         return trimmedScores;
 
->>>>>>> 156357d5
     }
 
     /**
