--- conflicted
+++ resolved
@@ -64,13 +64,8 @@
             "basename:string, a basename for the file being converted.:",
             "ignore-read-origin:boolean, When this flag is true do not compress read origin/read groups.:false",
             "symbol-modeling:string, a string which indicates which arithmetic coding scheme to use. order_zero will " +
-<<<<<<< HEAD
-                    "select a zero-order arithmetic coder. order_one will select an arithmetic order that models symbols conditional on the prevous symbol. " +
-                    "plus will select an experimental coder that uses order one only when the previous symbol is the most abundant seen so far.:plus",
-=======
                     "select a zero-order arithmetic coder. order_one will select an arithmetic order that models pairs of symbols. " +
-                    "plus will select an experimental coder.:order_zero",
->>>>>>> 28041507
+                    "plus will select an experimental coder.:plus",
             "enable-domain-optimizations:boolean, When this flag is true we use compression methods that are domain specific, and can increase further compression. For instance, setting this flag to true will compress related-alignment-links very efficiently if they link entries in the same chunk.:true"
 
     );
@@ -224,8 +219,6 @@
 
     protected final Int2ObjectMap<CombinedLists> queryIndex2CombinedInfo = new Int2ObjectOpenHashMap<CombinedLists>();
 
-<<<<<<< HEAD
-=======
     protected class CombinedLists {
         public IntArrayList positionList;
         public IntArrayList entryIndices;
@@ -238,7 +231,6 @@
         }
     }
 
->>>>>>> 28041507
     private void collectLinkLists(final Alignments.AlignmentCollectionOrBuilder alignmentCollection) {
         int entryIndex = 0;
         // collect positions for each query index:
@@ -449,12 +441,8 @@
     }
 
     private void restoreLinks(final Alignments.AlignmentCollection.Builder alignmentCollection) {
-<<<<<<< HEAD
-        queryIndexToPositionList.clear();
-=======
      //   queryIndexToPositionList.clear();
         queryIndex2CombinedInfo.clear();
->>>>>>> 28041507
         collectLinkLists(alignmentCollection);
 
         final int size = alignmentCollection.getAlignmentEntriesCount();
@@ -911,11 +899,7 @@
 
     private void encode(final String label, final IntList list, final OutputBitStream out, final IntSet distinctSymbols, final int[] symbolValues) throws IOException {
         if (useArithmeticCoding) {
-<<<<<<< HEAD
-            final FastArithmeticCoderI coder = getCoder(distinctSymbols.size(),list.size());
-=======
             final FastArithmeticCoderI coder = getCoder(distinctSymbols.size(), list.size());
->>>>>>> 28041507
             for (final int dp : list) {
                 final int symbolCode = Arrays.binarySearch(symbolValues, dp);
                 assert symbolCode >= 0 : "symbol code must exist.";
@@ -951,21 +935,6 @@
         }
 
     }
-<<<<<<< HEAD
-    private FastArithmeticDecoderI getDecoder(final int numSymbols) {
-        switch (coderType) {
-
-                   case ORDER_ONE:
-                       return new FastArithmeticDecoderOrder1(numSymbols);
-                   case PLUS:
-                       return new FastArithmeticDecoderPlus(numSymbols);
-                   default:
-                   case ORDER_ZERO:
-                       return new FastArithmeticDecoder(numSymbols);
-               }
-
-       }
-=======
 
     private FastArithmeticDecoderI getDecoder(final int numSymbols) {
         switch (coderType) {
@@ -981,7 +950,6 @@
 
     }
 
->>>>>>> 28041507
     /**
      * Here, we know that symbol values are consecutive, so we don't need to use binarySearch to code list values into symbols.
      * We use direct access instead.
@@ -993,11 +961,7 @@
      */
     private void encodeDirect(final String label, final IntList list, final OutputBitStream out, final int minSymbol, final int numSymbols) throws IOException {
         if (useArithmeticCoding) {
-<<<<<<< HEAD
-            final FastArithmeticCoderI coder = getCoder(numSymbols,list.size());
-=======
             final FastArithmeticCoderI coder = getCoder(numSymbols, list.size());
->>>>>>> 28041507
             for (final int dp : list) {
                 final int symbolCode = dp - minSymbol;
                 assert symbolCode >= 0 : "symbol code must exist.";
@@ -1044,10 +1008,6 @@
     }
 
 
-<<<<<<< HEAD
-
-=======
->>>>>>> 28041507
     // return the frequencies of symbols in the list
     private int[] frequencies(final IntList list, final int[] symbolValues) {
         final int[] freqs = new int[symbolValues.length];
@@ -1144,21 +1104,12 @@
         streamVersion = bitInput.readDelta();
         assert streamVersion <= VERSION : String.format("FATAL: The stream version (found=%d) cannot have been written " +
                 "with a more recent version of Goby (The hybrid chunk codec cannot not support forward compatibility of" +
-<<<<<<< HEAD
-                " the compressed stream). This implementation has VERSION=%d",streamVersion,VERSION);
-        if (streamVersion <= 12) {
-                    coderType = CoderType.ORDER_ZERO;
-                } else {
-                    coderType = CoderType.values()[bitInput.readDelta()];
-                }
-=======
                 " the compressed stream). This implementation has VERSION=%d", streamVersion, VERSION);
         if (streamVersion <= 12) {
             coderType = CoderType.ORDER_ZERO;
         } else {
             coderType = CoderType.values()[bitInput.readDelta()];
         }
->>>>>>> 28041507
         if (streamVersion >= 8) {
             enableDomainOptimizations = bitInput.readBit() == 1;
         }
@@ -1241,7 +1192,7 @@
             final int runLength = encodedLengths.get(index);
             for (int j = 0; j < runLength; j++) {
 
-                list.add(encodedValues.getInt(valueIndex));
+                list.add(encodedValues.get(valueIndex));
             }
             valueIndex += 1;
         }
@@ -1256,11 +1207,7 @@
 
         final int size = list.size();
         for (int index = 1; index < size; index++) {
-<<<<<<< HEAD
-            final int value = list.getInt(index);
-=======
             final int value = list.get(index);
->>>>>>> 28041507
             if (value == previous) {
                 runLength += 1;
             } else {
