/*
 * Copyright (C) 2009-2011 Institute for Computational Biomedicine,
 *                    Weill Medical College of Cornell University
 *
 *  This program is free software; you can redistribute it and/or modify
 *  it under the terms of the GNU General Public License as published by
 *  the Free Software Foundation; either version 3 of the License, or
 *  (at your option) any later version.
 *
 *  This program is distributed in the hope that it will be useful,
 *  but WITHOUT ANY WARRANTY; without even the implied warranty of
 *  MERCHANTABILITY or FITNESS FOR A PARTICULAR PURPOSE.  See the
 *  GNU General Public License for more details.
 *
 *  You should have received a copy of the GNU General Public License
 *  along with this program.  If not, see <http://www.gnu.org/licenses/>.
 */

package edu.cornell.med.icb.goby.alignments;

import edu.cornell.med.icb.goby.algorithmic.data.EquivalentIndelRegion;
import it.unimi.dsi.fastutil.ints.IntArraySet;
import it.unimi.dsi.fastutil.ints.IntSet;
import it.unimi.dsi.fastutil.objects.ObjectArrayList;
import it.unimi.dsi.fastutil.objects.ObjectArraySet;
import it.unimi.dsi.lang.MutableString;

import java.util.Collections;
import java.util.Comparator;

/**
 * @author Fabien Campagne
 *         Date: Mar 21, 2011
 *         Time: 11:37:42 AM
 */
public class SampleCountInfo {
    public static final int BASE_A_INDEX = 0;
    public static final int BASE_T_INDEX = 1;
    public static final int BASE_C_INDEX = 2;
    public static final int BASE_G_INDEX = 3;
    public static final int BASE_OTHER_INDEX = 4;
    public static final int BASE_MAX_INDEX = BASE_OTHER_INDEX + 1;

    public char referenceBase;
    public IntSet distinctReadIndices = new IntArraySet();
    public int sampleIndex;
    public int varCount;
    public int refCount;


    /**
     * Number of bases that failed base filters, for any reason.
     */

    public int failedCount;
    private int[][] counts = new int[2][5];

    public SampleCountInfo() {
        this.counts[0] = new int[5];
        this.counts[1] = new int[5];
    }

    /**
     * While base genotypes were flagged for removal by some filter in this sample.
     */
    public boolean filtered[] = new boolean[5];

    /**
     * List of indel eirs that start at the position in this sample.
     */
    private ObjectArrayList<EquivalentIndelRegion> indels;
    private static final Comparator<? super EquivalentIndelRegion> INDEL_COMPARATOR = new Comparator<EquivalentIndelRegion>() {
        /**
         * Simply order eir by to string, alphabetically.
         * @param eir1 first indel
         * @param eir2 second indel
         * @return sort order
         */
        @Override
        public int compare(final EquivalentIndelRegion eir1, final EquivalentIndelRegion eir2) {
            return eir1.to.compareTo(eir2.to);
        }
    };
    private int sumOfCounts;


    /**
     * Add an indel to this sample info. This method lazily creates the indels collection when the first
     * indel is added. If the same indel was already added (equality by range of eir start-end), the frequency
     * is incremented.
     *
     * @param indel eir observed starting at the position this sampleCountInfo is associated with.
     */
    public void addIndel(final EquivalentIndelRegion indel) {
        if (!indel.isFiltered()) {
            // only add indels that were not filtered.
            if (indels == null) {
                indels = new ObjectArrayList<EquivalentIndelRegion>();
            }
            int previousStartPosition = -1;
            for (final EquivalentIndelRegion prevIndel : indels) {
                if (prevIndel.equals(indel)) {
                    prevIndel.incrementFrequency();
                }
                previousStartPosition = prevIndel.startPosition;

            }
            if (previousStartPosition != -1) {
                assert indel.startPosition == previousStartPosition : "You can only add indels with the same start position in any given SampleCountInfo ";
            }

            indels.add(indel);
        }
    }


    /**
     * Return the maximum index for genotypes observed in this sample.
     *
     * @return the maximum index that will retrieve a genotype count.
     */
    public final int getGenotypeMaxIndex() {
        return BASE_MAX_INDEX + (hasIndels() ? indels.size() : 0);
    }


    /**
     * Align indel genotypes so that genotype indices refer to the same genotype across a set of samples.
     *
     * @param samples a set of samples under comparison.
     */
    public static void alignIndels(final SampleCountInfo[] samples) {
        final ObjectArraySet<EquivalentIndelRegion> dummyIndels = new ObjectArraySet<EquivalentIndelRegion>();
        boolean hasSomeIndels = false;
        for (final SampleCountInfo sample : samples) {
            if (sample.hasIndels()) {
                hasSomeIndels = true;
                for (final EquivalentIndelRegion indel : sample.indels) {
                    if (!dummyIndels.contains(indel)) {

                        dummyIndels.add(indel.copy());
                    }
                }
            }
        }
        if (!hasSomeIndels) {
            // no indels, done aligning.
            return;
        }

        // dummyIndels contains the canonical set of indels seen across all the samples.
        for (final SampleCountInfo sample : samples) {
            for (final EquivalentIndelRegion indel : dummyIndels) {
                if (!sample.hasMatching(indel)) {
                    // make a copy again for this specific sample, set the sampleIndex:
                    final EquivalentIndelRegion copy = indel.copy();
                    copy.sampleIndex = sample.sampleIndex;
                    //  we just create a dummy observation to align genotypes across samples and set its filtered state so that the frequency is always zero

                    copy.markFiltered();
                    if (sample.indels == null) {
                        sample.indels = new ObjectArrayList<EquivalentIndelRegion>();
                    }
                    sample.indels.add(copy);
                }
            }
            sample.sortGenotypes();
        }
    }


    /**
     * Sort genotypes in a predefined order. Indels are sorted by increasing to field (alphabetically).
     */
    private void sortGenotypes() {
        Collections.sort(indels, INDEL_COMPARATOR);
    }

    /**
     * Determine if the sample has an indel matching the argument.
     *
     * @param indel argument to look for.
     * @return True if the indels collection for this sample has an indel at the same position, with the same to sequence. False otherwise.
     */
    private boolean hasMatching(final EquivalentIndelRegion indel) {
        if (!hasIndels()) {
            return false;
        }
        for (final EquivalentIndelRegion eir : indels) {
            if (eir.startPosition == indel.startPosition && eir.endPosition == indel.endPosition &&
                    eir.referenceIndex == indel.referenceIndex &&
                    eir.to.equals(indel.to)) {
                return true;
            }
        }
        return false;
    }

    /**
     * Return true if this sample has indel observations (at least one indel with frequency>0).
     *
     * @return True or false.
     */
    public boolean hasIndels() {
        return !(indels == null || indels.isEmpty()/*|| allMarkedRemoved() */);
    }
    /**
     * Return true if this sample has any indel (even with frequency=0).
     *
     * @return True or false.

    private boolean hasSomeIndels() {
    return !(indels == null || indels.isEmpty() );
    }
     */
    /**
     * Determine if the indels are all marked removed.
     *
     * @return True when all indels were marked removed. False if any indel exists such that markRemoved=false.
     */
    private boolean allMarkedRemoved() {
        boolean allRemoved = true;
        for (EquivalentIndelRegion eir : indels) {
            allRemoved &= eir.isFiltered();
        }
        return allRemoved;
    }

    public final char base(final int baseIndex) {
        switch (baseIndex) {
            case BASE_A_INDEX:
                return 'A';
            case BASE_C_INDEX:
                return 'C';
            case BASE_T_INDEX:
                return 'T';
            case BASE_G_INDEX:
                return 'G';
            default:
                return 'N';
        }
    }

    public final int baseIndex(final char to) {
        switch (to) {
            case 'A':
                return BASE_A_INDEX;
            case 'C':
                return BASE_C_INDEX;
            case 'T':
                return BASE_T_INDEX;
            case 'G':
                return BASE_G_INDEX;
            default:
                return BASE_OTHER_INDEX;
        }
    }

    public ObjectArrayList<EquivalentIndelRegion> getEquivalentIndelRegions() {
        return indels;
    }

    /**
     * Return the indel at a given genotype index.
     *
     * @param genotypeIndex index of the indel genotype
     * @return indel EIR.
     */
    public EquivalentIndelRegion getIndelGenotype(int genotypeIndex) {

        assert genotypeIndex >= BASE_MAX_INDEX : "genotype index must not refer to a base when fetching an indel.";
        assert hasIndels() : "SampleCountInfo must have indels to fetch an indel";

        final int indelIndex = genotypeIndex - BASE_MAX_INDEX;
        return indels.get(indelIndex);
    }

    public final void getGenotype(final int genotypeIndex, final MutableString destination) {
        destination.setLength(0);
        if (genotypeIndex < BASE_MAX_INDEX) {
            destination.append(base(genotypeIndex));
            return;
        } else {
            if (hasIndels()) {
                final int indelIndex = genotypeIndex - BASE_MAX_INDEX;
                destination.append(indels.get(indelIndex).to);
                return;
            }
        }
        throw new IllegalArgumentException("The genotype index argument was out of range: " + genotypeIndex);
    }


    public final String getGenotypeString(final int genotypeIndex) {
        if (genotypeIndex < BASE_MAX_INDEX) {

            return STRING[genotypeIndex];
        } else {
            if (hasIndels()) {
                final int indelIndex = genotypeIndex - BASE_MAX_INDEX;
                return indels.get(indelIndex).toInContext();

            }
        }
        throw new IllegalArgumentException("The genotype index argument was out of range: " + genotypeIndex);
    }


    public boolean isReferenceGenotype(final int genotypeIndex) {
        if (genotypeIndex < BASE_MAX_INDEX) {

            return base(genotypeIndex) == referenceBase;
        } else {
            if (hasIndels()) {
                final int indelIndex = genotypeIndex - BASE_MAX_INDEX;
                final EquivalentIndelRegion equivalentIndelRegion = indels.get(indelIndex);
                return equivalentIndelRegion.to.equals(equivalentIndelRegion.from);
            }
        }
        throw new IllegalArgumentException("The genotype index argument was out of range: " + genotypeIndex);
    }

    public boolean isIndel(int genotypeIndex) {
        if (genotypeIndex < BASE_MAX_INDEX) {

            return false;
        } else {
            return hasIndels() ? genotypeIndex - BASE_MAX_INDEX < indels.size() : false;
        }

    }

    public String getReferenceGenotype() {
        if (hasIndels()) {
            return indels.get(0).fromInContext();
        } else {
            return Character.toString(referenceBase);

        }
    }

    /**
     * Remove all previously recorded indels.
     */
    public void clearIndels() {
        if (indels != null) {
            indels.clear();
        }

    }

    static final String A_BASE = "A";
    static final String T_BASE = "T";
    static final String C_BASE = "C";
    static final String G_BASE = "G";
    static final String N_BASE = "N";
    static final String[] STRING = {A_BASE, T_BASE, C_BASE, G_BASE, N_BASE};

    public final String baseString(final int genotypeIndex) {
        if (genotypeIndex < BASE_MAX_INDEX) {
            return STRING[genotypeIndex];
        } else {
            if (hasIndels()) {
                final int indelIndex = genotypeIndex - BASE_MAX_INDEX;
                return indels.get(indelIndex).toString();
            }
        }
        throw new IllegalArgumentException("The genotype index argument was out of range: " + genotypeIndex);

    }

    /**
     * Remove an indel from the list of candidate indels.
     *
     * @param indel to remove.
     */
    public void removeIndel(final EquivalentIndelRegion indel) {

        for (final EquivalentIndelRegion eir : indels) {
            if (!eir.isFiltered() && indel.equals(eir)) {
                eir.markFiltered();
            }
        }
    }

    @Override
    public String toString() {
        return String.format("sample: %d counts %s %s %s %s %s FB=%d indels={ %s }%n",
                sampleIndex,
                toString(BASE_A_INDEX),
                toString(BASE_T_INDEX),
                toString(BASE_C_INDEX),
                toString(BASE_G_INDEX),
                toString(BASE_OTHER_INDEX),
                failedCount,
                indels);
    }

    private String toString(int baseIndex) {
        StringBuffer buffer = new StringBuffer();

        buffer.append(base(baseIndex));
        buffer.append("=");
        buffer.append(getGenotypeCount(baseIndex));

        return buffer.toString();

    }


    public void suggestRemovingGenotype(int baseIndex, boolean matchesForwardStrand) {

        if (getGenotypeCount(baseIndex, matchesForwardStrand) - 1 >= 0) {

            decrementGenotypeCount(baseIndex, matchesForwardStrand);
        }

    }


    /**
     * Return the genotype frequency in the sample. The number of times the genotype was observed in the sample.
     *
     * @param genotypeIndex Index of the genotype for which count/frequency is sought.
     * @return the frequency.
     */
    public final int getGenotypeCount(final int genotypeIndex) {

        if (genotypeIndex < BASE_MAX_INDEX) {
            return Math.max(0, counts[POSITIVE_STRAND][genotypeIndex]) + Math.max(0, counts[NEGATIVE_STRAND][genotypeIndex]);
        } else {
            if (hasIndels()) {
                final int indelIndex = genotypeIndex - BASE_MAX_INDEX;
                return indels.get(indelIndex).getFrequency();
            }
        }
        throw new IllegalArgumentException("The genotype index argument was out of range: " + genotypeIndex);
    }

    /**
     * Return the genotype frequency in the sample. The number of times the genotype was observed in the sample.
     *
     * @param genotypeIndex Index of the genotype for which count/frequency is sought.
     * @return the frequency.
     */
    public final int getGenotypeCount(final int genotypeIndex, boolean matchesForwardStrand) {

        if (genotypeIndex < BASE_MAX_INDEX) {
            return Math.max(0, counts[recodeStrand(matchesForwardStrand)][genotypeIndex]);
        } else {
            if (hasIndels()) {
                final int indelIndex = genotypeIndex - BASE_MAX_INDEX;
                return indels.get(indelIndex).getFrequency();
            }
        }
        throw new IllegalArgumentException("The genotype index argument was out of range: " + genotypeIndex);
    }

    private int recodeStrand(boolean matchesForwardStrand) {
        return matchesForwardStrand ? POSITIVE_STRAND : NEGATIVE_STRAND;
    }

    /**
     * Reset a genotype count to a given value.
     *
     * @param genotypeIndex
     * @param count
     */
    public void setGenotypeCount(int genotypeIndex, int count, boolean matchesForwardStrand) {
        if (genotypeIndex < BASE_MAX_INDEX) {
            counts[recodeStrand(matchesForwardStrand)][genotypeIndex] = count;
            return;
        } else {
            if (hasIndels()) {
                final int indelIndex = genotypeIndex - BASE_MAX_INDEX;
                EquivalentIndelRegion equivalentIndelRegion = indels.get(indelIndex);
                equivalentIndelRegion.setFrequency(count);
                equivalentIndelRegion.removeFiltered();
                return;
            }
        }
        throw new IllegalArgumentException("The genotype index argument was out of range: " + genotypeIndex);

    }

    /**
     * Reset a genotype count to a given value.
     *
     * @param genotypeIndex
     * @param count
     */
    public void setGenotypeCount(int genotypeIndex, int count) {
        setGenotypeCount(genotypeIndex, count, true);
    }

    private int decrementGenotypeCount(int baseIndex, boolean matchesForwardStrand) {
        return --(counts[recodeStrand(matchesForwardStrand)][baseIndex]);
    }

    public int incrementGenotypeCount(int baseIndex, boolean matchesForwardStrand) {
        return (++counts[recodeStrand(matchesForwardStrand)][baseIndex]);
    }

    private static final int POSITIVE_STRAND = 1;
    private static final int NEGATIVE_STRAND = 0;


    public int getSumCounts() {
        int sum = 0;
        for (int i = 0; i < getGenotypeMaxIndex(); i++) {
            sum += getGenotypeCount(i);
        }
        return sum;
    }

    public boolean isFiltered(int genotypeIndex) {
        if (genotypeIndex < BASE_MAX_INDEX) {
            return filtered[genotypeIndex];

        } else {
            if (hasIndels()) {
                final int indelIndex = genotypeIndex - BASE_MAX_INDEX;
                EquivalentIndelRegion equivalentIndelRegion = indels.get(indelIndex);

                return equivalentIndelRegion.isFiltered();
            } else return false;
        }
    }

    /**
     * Return the base frequency of this genotype in this one sample.
     *
     * @param genotypeIndex Index of a genotype
     * @return the frequency of this genotype (count of the genotype divided by the sum of all other counts).
     */
    public float frequency(int genotypeIndex) {
        int sum = 0;

        for (int index = 0; index < getGenotypeMaxIndex(); index++) {
            sum += getGenotypeCount(index);
        }
        if (sum == 0) return 0;
        float count = (float) getGenotypeCount(genotypeIndex);
        return count / ((float) sum);
    }

<<<<<<< HEAD
=======

    public void clearGenotypeCount(int baseIndex) {
        counts[0][baseIndex] = 0;
        counts[1][baseIndex] = 0;
    }

    /**
     * return the number of base genotypes.
     *
     * @return
     */
    public int getCountsSize() {
        return counts.length;
    }

    public boolean anyCountNegative() {
        for (int i = 0; i < getCountsSize(); i++) {
            if (getGenotypeCount(i) < 0) return true;
        }
        return false;
    }

    public int getSumOfCounts() {
        int sum = 0;
        for (int count : counts[0]) {
            sum += count;
        }
        for (int count : counts[1]) {
            sum += count;
        }
        return sum;
    }

>>>>>>> c1f4795c
    /**
     * Return the number of bases that cover this site, irrespective of genotype.
     *
     * @return the coverage at the site.
     */
    public int coverage() {
<<<<<<< HEAD
       int coverage=0;
        for (int genotypeIndex=0; genotypeIndex<getGenotypeMaxIndex(); genotypeIndex++){
            coverage+=getGenotypeCount(genotypeIndex);
=======
        int coverage = 0;
        for (int genotypeIndex = 0; genotypeIndex < getGenotypeMaxIndex(); genotypeIndex++) {
            coverage += getGenotypeCount(genotypeIndex);
>>>>>>> c1f4795c

        }
        return coverage;
    }
}<|MERGE_RESOLUTION|>--- conflicted
+++ resolved
@@ -544,8 +544,6 @@
         return count / ((float) sum);
     }
 
-<<<<<<< HEAD
-=======
 
     public void clearGenotypeCount(int baseIndex) {
         counts[0][baseIndex] = 0;
@@ -579,22 +577,29 @@
         return sum;
     }
 
->>>>>>> c1f4795c
     /**
      * Return the number of bases that cover this site, irrespective of genotype.
      *
      * @return the coverage at the site.
      */
     public int coverage() {
-<<<<<<< HEAD
+        int coverage = 0;
+        for (int genotypeIndex = 0; genotypeIndex < getGenotypeMaxIndex(); genotypeIndex++) {
+            coverage += getGenotypeCount(genotypeIndex);
+
+        }
+        return coverage;
+    }
+
+    /**
+     * Return the number of bases that cover this site, irrespective of genotype.
+     *
+     * @return the coverage at the site.
+     */
+    public int coverage() {
        int coverage=0;
         for (int genotypeIndex=0; genotypeIndex<getGenotypeMaxIndex(); genotypeIndex++){
             coverage+=getGenotypeCount(genotypeIndex);
-=======
-        int coverage = 0;
-        for (int genotypeIndex = 0; genotypeIndex < getGenotypeMaxIndex(); genotypeIndex++) {
-            coverage += getGenotypeCount(genotypeIndex);
->>>>>>> c1f4795c
 
         }
         return coverage;
