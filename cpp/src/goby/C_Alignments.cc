--- conflicted
+++ resolved
@@ -344,11 +344,7 @@
             writerHelper->smallestQueryIndex = min(value, writerHelper->smallestQueryIndex);
             writerHelper->largestQueryIndex = max(value, writerHelper->largestQueryIndex);
         }
-<<<<<<< HEAD
-    }
-=======
-        }
->>>>>>> 14953751
+        }
     void gobyAlEntry_setQueryIndex(CAlignmentsWriterHelper *writerHelper, unsigned int value) {
         debug(fprintf(stderr,"gobyAlEntry_setQueryIndex=%u\n", value));
         gobyAlignments_observeQueryIndex(writerHelper, value);
