<?xml version="1.0"?>
<!--
  ~ Copyright (C) 2009-2012 Institute for Computational Biomedicine,
  ~                    Weill Medical College of Cornell University
  ~
  ~  This program is free software; you can redistribute it and/or modify
  ~  it under the terms of the GNU General Public License as published by
  ~  the Free Software Foundation; either version 3 of the License, or
  ~  (at your option) any later version.
  ~
  ~  This program is distributed in the hope that it will be useful,
  ~  but WITHOUT ANY WARRANTY; without even the implied warranty of
  ~  MERCHANTABILITY or FITNESS FOR A PARTICULAR PURPOSE.  See the
  ~  GNU General Public License for more details.
  ~
  ~  You should have received a copy of the GNU General Public License
  ~  along with this program.  If not, see <http://www.gnu.org/licenses/>.
  -->


<project name="goby-release" basedir="." default="release">
    <import file="${basedir}/buildsupport/build.xml"/>

    <property file="${config}/release.properties"/>
    <property name="use-git" value="true"/>

    <!-- the default revision uses the current date and time -->
    <property name="defaultrevision" value="2.0RC2"/>

    <tstamp>
        <format property="exportdate" pattern="yyyyMMddHHmmss"/>
    </tstamp>

    <target name="init" depends="getrevision, gettag">
        <property name="exportdir" value="tmp-${tag}"/>
<<<<<<< HEAD
        <property name="releasedir" value="release-goby_${tag}"/>
=======
        <property name="releasedir" value="release-${tag}"/>
>>>>>>> 5f287452
        <property name="label" value="${tag}"/>

        <mkdir dir="${releasedir}"/>

<<<<<<< HEAD
        <property name="srcfile" value="${releasedir}/goby_${tag}-src.zip"/>
        <property name="cpp-srcfile" value="${releasedir}/goby_${tag}-cpp.zip"/>
        <property name="depsfile" value="${releasedir}/goby_${tag}-deps.zip"/>
        <property name="apidocfile" value="${releasedir}/goby_${tag}-apidoc.zip"/>
        <property name="datafile" value="${releasedir}/goby_${tag}-data.zip"/>
        <property name="gobyfile" value="${releasedir}/goby_${tag}-goby.zip"/>

        <property name="srcUrl" value="https://${svnhost}/public/svn/campagnelab/goby/branches/2.0RC2"/>
        <property name="tagUrl" value="https://${svnhost}/public/svn/campagnelab/goby/tags/${tag}"/>
    </target>

=======
        <property name="srcfile" value="${releasedir}/${tag}-src.zip"/>
        <property name="cpp-srcfile" value="${releasedir}/${tag}-cpp.zip"/>
        <property name="depsfile" value="${releasedir}/${tag}-deps.zip"/>
        <property name="apidocfile" value="${releasedir}/${tag}-apidoc.zip"/>
        <property name="datafile" value="${releasedir}/${tag}-data.zip"/>
        <property name="gobyfile" value="${releasedir}/${tag}-goby.zip"/>
        <property name="srcUrl" value="https://${svnhost}/public/svn/icb/trunk/goby"/>
        <property name="tagUrl" value="https://${svnhost}/public/svn/icb/tags/${tag}"/>
    </target>

>>>>>>> 5f287452
    <target name="getrevision" unless="revision" description="Get the SVN revision/Git branch to use for the release">

        <input message="Enter a revision for the build:"
               addproperty="revision"
               defaultvalue="${defaultrevision}"/>
        <echo level="debug" message="revision is ${revision}"/>
    </target>

    <target name="gettag" unless="tag" description="Get the tag to use for the release">
        <!-- the default tag uses the current date and time -->
        <property name="defaulttag" value="goby_${exportdate}"/>

        <input message="Enter a tag for the build:"
               addproperty="tag"
               defaultvalue="${defaulttag}"/>
        <echo level="debug" message="tag is ${tag}"/>
    </target>
    <target name="tag" depends="tag-git,tag-svn" description="Tag the current trunk release in SVN"/>

    <target name="tag-git" if="use-git" depends="init" unless="nocopy"
            description="Tag the current trunk release in SVN">
        <echo level="info" message="Tagging current directory with ${tag}"/>
        <git command="tag">
            <args>
                <arg value="${tag}"/>
            </args>
        </git>

    </target>

    <target name="tag-svn" depends="init" unless="nocopy" description="Tag the current trunk release in SVN"
            if="use-svn">
        <echo level="info" message="Tagging current directory with ${tag}"/>

        <svn>
            <copy message="${tag}" srcUrl="${srcUrl}"
                  destUrl="${tagUrl}" revision="${revision}"/>
        </svn>
    </target>
    <target name="export" depends="export-git,export-svn" unless="noexport"
            description="Export a tagged version of the source code"/>
    <target name="export-git" if="use-git" depends="init" unless="noexport"
            description="Export a tagged version of the source code">
        <available property="exportdirexists" file="${exportdir}" type="dir"/>
        <fail if="exportdirexists" message="${basedir}/${exportdir} already exists."/>

        <mkdir dir="${exportdir}/${tag}"/>
        <echo level="info" message="Exporting using tag: ${tag}"/>
        <!-- Now copy the modules -->
        <copy todir="${exportdir}/${tag}/buildsupport">
            <fileset dir="buildsupport" includes="**/*"/>
<<<<<<< HEAD
            <fileset dir="buildsupport" excludes=".git"/>
        </copy>
        <copy todir="${exportdir}/${tag}/testsupport">
            <fileset dir="testsupport" includes="**/*"/>
            <fileset dir="buildsupport" excludes=".git"/>
=======

        </copy>
        <copy todir="${exportdir}/${tag}/testsupport">
            <fileset dir="testsupport" includes="**/*"/>
>>>>>>> 5f287452
        </copy>
        <!-- get the tagged version from git -->
        <git-export revision="${revision}" destinationDirectory="${exportdir}/${tag}"/>

        <!-- Create a "version" file which contains the release number -->
        <writeln file="${exportdir}/${tag}/VERSION.txt" message="${tag}" append="false"/>
    </target>

    <target name="export-svn" if="use-svn" depends="init" unless="noexport"
            description="Export a tagged version of the source code">
        <available property="exportdirexists" file="${exportdir}" type="dir"/>
        <fail if="exportdirexists" message="${basedir}/${exportdir} already exists."/>

        <mkdir dir="${exportdir}"/>
        <echo level="info" message="Exporting using tag: ${tag}"/>

        <!-- get the tagged version from svn -->
        <svn>
            <export srcUrl="${tagUrl}" destPath="${exportdir}/${tag}"/>
        </svn>

        <!-- Remove any files that should not be included in the formal release -->
        <!-- NOTE: These files should probably be on a branch or something -->
        <delete dir="${exportdir}/${tag}">
            <include name="src/edu/cornell/med/icb/goby/algorithmic/data/AnnotationRPKM.java"/>
            <include name="src/edu/cornell/med/icb/goby/modes/AggregatePeaks*"/>
            <include name="src/edu/cornell/med/icb/goby/modes/AnnotationPenaltyMode*"/>
            <include name="src/edu/cornell/med/icb/goby/modes/CountsArchiveToUnionPeaksAnnotationMode*"/>
        </delete>

        <!-- Create a "version" file which contains the release number -->
        <writeln file="${exportdir}/${tag}/VERSION.txt" message="${tag}" append="false"/>
    </target>

    <target name="release" description="Tag and release build"
            depends="tag-git, source, cpp-source, jar, data, dependencies, javadocs, goby">
        <!-- make links to the release files to match what the web server expects -->
        <symlink link="${releasedir}/goby-cpp.zip" resource="${tag}-cpp.zip"/>
        <symlink link="${releasedir}/goby-src.zip" resource="${tag}-src.zip"/>
        <symlink link="${releasedir}/goby-deps.zip" resource="${tag}-deps.zip"/>
        <symlink link="${releasedir}/goby-apidoc.zip" resource="${tag}-apidoc.zip"/>
        <symlink link="${releasedir}/goby-data.zip" resource="${tag}-data.zip"/>
        <symlink link="${releasedir}/goby.zip" resource="${tag}-goby.zip"/>

        <!-- copy the changes and version info files to the release directory -->
        <copy todir="${releasedir}">
            <fileset dir="${exportdir}/${tag}">
                <include name="CHANGES.txt"/>
                <include name="VERSION.txt"/>
            </fileset>
        </copy>

        <!-- bundle everything up so it can be easily transferred to the release site -->
        <!-- Ant tar task doesn't seem to handle softlinks properly but just makes duplicate copies :-(
                <tar destfile="release-${tag}.tgz" compression="gzip">
                    <tarfileset dir="">
                        <include name="${releasedir}/**"/>
                    </tarfileset>
                </tar>
        -->
        <shellscript shell="bash" dir="${basedir}">
            tar zcvf release-${tag}.tgz ${releasedir}
        </shellscript>

        <!-- copy the zip to the web folder -->
        <!-- todo -->
        <!-- notify webmaster about new file -->
        <!-- todo -->

        <!-- delete the temp files to clean up -->
        <!--<delete dir="${exportdir}"/>-->
    </target>

    <target name="source" depends="export" description="Assemble a source code release">
        <zip destfile="${srcfile}" comment="Goby version: ${tag}">
            <!-- don't include all the libraries and data -->
            <fileset dir="${exportdir}">
                <exclude name="${tag}/lib/**"/>
                <exclude name="${tag}/data/**"/>
                <exclude name="${tag}/scripts/pbs/**"/>
                <exclude name="${tag}/scripts/sge/**"/>
                <exclude name="${tag}/scripts/swift/**"/>
                <exclude name="${tag}/scripts/util/**"/>
            </fileset>
        </zip>
    </target>

    <target name="cpp-source" depends="export" description="Assemble a cpp source code release">
        <zip destfile="${cpp-srcfile}" comment="Goby version: ${tag}">
            <!-- don't include all the libraries and data -->
            <fileset dir="${exportdir}">
                <include name="${tag}/cpp/**"/>
            </fileset>
        </zip>
    </target>

    <target name="data" depends="export" description="Assemble a data release">
        <zip destfile="${datafile}" comment="Goby version: ${tag}">
            <fileset dir="${exportdir}">
                <include name="${tag}/data/**"/>
            </fileset>
        </zip>
    </target>

    <target name="dependencies" depends="export" description="Assemble dependency release">
        <zip destfile="${depsfile}" comment="Goby version: ${tag}">
            <fileset dir="${exportdir}">
                <include name="${tag}/lib/**"/>
            </fileset>
        </zip>
    </target>

    <target name="javadocs">
        <!-- run the java docs -->
        <ant target="javadocs" dir="${exportdir}/${tag}">
            <property name="classes" location="${exportdir}/${tag}/classes"/>
            <property name="config" location="${exportdir}/${tag}/config"/>
            <property name="javadocs" location="${exportdir}/${tag}/javadocs"/>
            <property name="lib" location="${exportdir}/${tag}/lib"/>
            <property name="logs" location="${exportdir}/${tag}/logs"/>
            <property name="src" location="${exportdir}/${tag}/src"/>
        </ant>

        <!-- zip the api documentation for the website -->
        <zip destfile="${apidocfile}" basedir="${exportdir}" includes="${tag}/javadocs/**"
             comment="Goby version: ${tag}"/>
    </target>

    <target name="jar" depends="export" description="create and package the jar files">
        <ant target="jar" dir="${exportdir}/${tag}" inheritall="false" usenativebasedir="true" antfile="build.xml">
            <property name="buildstamp" value="${exportdate}"/>
            <property name="classes" location="${exportdir}/${tag}/classes"/>
            <property name="config" location="${exportdir}/${tag}/config"/>
            <property name="lib" location="${exportdir}/${tag}/lib"/>
            <property name="logs" location="${exportdir}/${tag}/logs"/>
            <property name="src" location="${exportdir}/${tag}/src"/>
        </ant>

        <!-- note: the copy is important, the bdval target will look for it -->
        <copy file="${exportdir}/${tag}/goby.jar" todir="${releasedir}"/>
        <move file="${exportdir}/${tag}/goby-api.jar" todir="${releasedir}"/>
    </target>

    <target name="goby" description="Create the binary distribtion for Goby">
        <chmod file="${exportdir}/${tag}/goby" perm="+x"/>
        <zip destfile="${gobyfile}" comment="Goby version: ${tag}">
            <fileset dir="${exportdir}">
                <include name="${tag}/README-Goby.txt"/>
                <include name="${tag}/CHANGES.txt"/>
                <include name="${tag}/VERSION.txt"/>
                <include name="${tag}/COPYING"/>
                <include name="${tag}/GPL3.license"/>
                <include name="${tag}/LGPL3.license"/>
                <include name="${tag}/data/**"/>
                <include name="${tag}/goby.jar"/>
                <include name="${tag}/goby-io.jar"/>
                <include name="${tag}/goby-io-api.jar"/>
                <include name="${tag}/goby-spi.jar"/>
                <include name="${tag}/config/**"/>
                <include name="${tag}/scripts/distrib/**"/>
                <include name="${tag}/goby"/>
            </fileset>
        </zip>
    </target>
</project><|MERGE_RESOLUTION|>--- conflicted
+++ resolved
@@ -33,16 +33,11 @@
 
     <target name="init" depends="getrevision, gettag">
         <property name="exportdir" value="tmp-${tag}"/>
-<<<<<<< HEAD
         <property name="releasedir" value="release-goby_${tag}"/>
-=======
-        <property name="releasedir" value="release-${tag}"/>
->>>>>>> 5f287452
         <property name="label" value="${tag}"/>
 
         <mkdir dir="${releasedir}"/>
 
-<<<<<<< HEAD
         <property name="srcfile" value="${releasedir}/goby_${tag}-src.zip"/>
         <property name="cpp-srcfile" value="${releasedir}/goby_${tag}-cpp.zip"/>
         <property name="depsfile" value="${releasedir}/goby_${tag}-deps.zip"/>
@@ -52,20 +47,9 @@
 
         <property name="srcUrl" value="https://${svnhost}/public/svn/campagnelab/goby/branches/2.0RC2"/>
         <property name="tagUrl" value="https://${svnhost}/public/svn/campagnelab/goby/tags/${tag}"/>
-    </target>
-
-=======
-        <property name="srcfile" value="${releasedir}/${tag}-src.zip"/>
-        <property name="cpp-srcfile" value="${releasedir}/${tag}-cpp.zip"/>
-        <property name="depsfile" value="${releasedir}/${tag}-deps.zip"/>
-        <property name="apidocfile" value="${releasedir}/${tag}-apidoc.zip"/>
-        <property name="datafile" value="${releasedir}/${tag}-data.zip"/>
-        <property name="gobyfile" value="${releasedir}/${tag}-goby.zip"/>
-        <property name="srcUrl" value="https://${svnhost}/public/svn/icb/trunk/goby"/>
-        <property name="tagUrl" value="https://${svnhost}/public/svn/icb/tags/${tag}"/>
-    </target>
-
->>>>>>> 5f287452
+
+     </target>
+
     <target name="getrevision" unless="revision" description="Get the SVN revision/Git branch to use for the release">
 
         <input message="Enter a revision for the build:"
@@ -117,18 +101,11 @@
         <!-- Now copy the modules -->
         <copy todir="${exportdir}/${tag}/buildsupport">
             <fileset dir="buildsupport" includes="**/*"/>
-<<<<<<< HEAD
             <fileset dir="buildsupport" excludes=".git"/>
         </copy>
         <copy todir="${exportdir}/${tag}/testsupport">
             <fileset dir="testsupport" includes="**/*"/>
             <fileset dir="buildsupport" excludes=".git"/>
-=======
-
-        </copy>
-        <copy todir="${exportdir}/${tag}/testsupport">
-            <fileset dir="testsupport" includes="**/*"/>
->>>>>>> 5f287452
         </copy>
         <!-- get the tagged version from git -->
         <git-export revision="${revision}" destinationDirectory="${exportdir}/${tag}"/>
