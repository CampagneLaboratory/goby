/*
 * Copyright (C) 2009-2011 Institute for Computational Biomedicine,
 *                    Weill Medical College of Cornell University
 *
 *  This program is free software; you can redistribute it and/or modify
 *  it under the terms of the GNU General Public License as published by
 *  the Free Software Foundation; either version 3 of the License, or
 *  (at your option) any later version.
 *
 *  This program is distributed in the hope that it will be useful,
 *  but WITHOUT ANY WARRANTY; without even the implied warranty of
 *  MERCHANTABILITY or FITNESS FOR A PARTICULAR PURPOSE.  See the
 *  GNU General Public License for more details.
 *
 *  You should have received a copy of the GNU General Public License
 *  along with this program.  If not, see <http://www.gnu.org/licenses/>.
 */

package edu.cornell.med.icb.goby.modes;

import com.google.protobuf.ByteString;
import com.martiansoftware.jsap.JSAPException;
import edu.cornell.med.icb.goby.R.GobyRengine;
import edu.cornell.med.icb.goby.algorithmic.data.CovariateInfo;
import edu.cornell.med.icb.goby.alignments.*;
import edu.cornell.med.icb.goby.reads.RandomAccessSequenceTestSupport;
import edu.cornell.med.icb.goby.reads.ReadsWriter;
import edu.cornell.med.icb.goby.reads.ReadsWriterImpl;
import edu.cornell.med.icb.goby.util.TestFiles;
import edu.cornell.med.icb.io.TSVReader;
import it.unimi.dsi.fastutil.ints.IntArrayList;
import it.unimi.dsi.fastutil.ints.IntArraySet;
import it.unimi.dsi.fastutil.ints.IntIterator;
import it.unimi.dsi.fastutil.ints.IntSet;
import it.unimi.dsi.fastutil.objects.ObjectArrayList;
import it.unimi.dsi.fastutil.objects.ObjectArraySet;
import it.unimi.dsi.fastutil.objects.ObjectSet;
import it.unimi.dsi.lang.MutableString;
import org.apache.commons.io.FileUtils;
import org.apache.commons.io.FilenameUtils;
import org.apache.commons.logging.Log;
import org.apache.commons.logging.LogFactory;
import org.junit.AfterClass;
import org.junit.Before;
import org.junit.BeforeClass;
import org.junit.Test;

import java.io.*;
import java.util.Arrays;
import java.util.Collections;

import static org.junit.Assert.*;

/**
 * @author Fabien Campagne
 *         Date: Mar 12, 2011
 *         Time: 12:15:11 PM
 */
public class TestDiscoverSequenceVariantsMode extends TestFiles {


    private static final Log LOG = LogFactory.getLog(TestDiscoverSequenceVariantsMode.class);
    private static final String BASE_TEST_DIR = "test-results/discover-variants";
    private static final int NUM_BASENAME_PER_GROUP = 5;
    private static final String[] basenames = new String[NUM_BASENAME_PER_GROUP * 2];
    private static final int NUM_TRIALS = 10;
    private static String statsFilename = BASE_TEST_DIR + "/variations-stats2.tsv";
    private static String[] specificAlignments;


    @BeforeClass
    public static void init() {

        GobyRengine.getInstance();
        //    assertNotNull("R engine must be available", GobyRengine.getInstance().getRengine());
    }

    @Test
    public void testDiscoverSomaticVariation() throws IOException, JSAPException {

        DiscoverSequenceVariantsMode mode = new DiscoverSequenceVariantsMode();
        int i = 1;
        String outputFilename = "out-somatic-" + i + ".vcf";
        String[] args = constructArgumentString(
                add(basenames, specificAlignments), BASE_TEST_DIR + "/" + outputFilename, "samples").split("[\\s]");
        args = add(args, new String[]{"--format", DiscoverSequenceVariantsMode.OutputFormat.SOMATIC_VARIATIONS.toString()});

        configureTestGenome(mode);
        final CovariateInfo covInfo = CovariateInfo.parse("test-data/covariates/example-4.tsv");
        FormatConfigurator configurator = new FormatConfigurator() {

            @Override
            public void configureFormatter(final SequenceVariationOutputFormat formatter) {

                ((SomaticVariationOutputFormat) formatter).setCovariateInfo(covInfo);

            }
        };
        mode.setFormatConfigurator(configurator);
        mode.configure(args);

        mode.execute();
        assertEquals(
                new File("test-data/discover-variants/expected-output-somatic.vcf"),
                new File(BASE_TEST_DIR + "/" + outputFilename)
        );

    }


    @Test
    public void testDiscoverGroupsOnly() throws IOException, JSAPException {

        DiscoverSequenceVariantsMode mode = new DiscoverSequenceVariantsMode();
        // loop to check that results are reproducible and do not change from execution to execution..
        for (int i = 0; i < NUM_TRIALS; i++) {
            String outputFilename = "out" + i + ".tsv";
            String[] args = constructArgumentString(
                    basenames, BASE_TEST_DIR + "/" + outputFilename, "none").split("[\\s]");
            args = add(args, new String[]{"--format", DiscoverSequenceVariantsMode.OutputFormat.BETWEEN_GROUPS.toString()});


            configureTestGenome(mode);
            mode.configure(args);
            mode.setCallIndels(false);
            mode.setDisableAtLeastQuarterFilter(true);
            mode.execute();

            assertEquals(new File(BASE_TEST_DIR + "/" + outputFilename),
                    new File("test-data/discover-variants/expected-groups-only.tsv"));

        }
    }

    private void configureTestGenome(DiscoverSequenceVariantsMode mode) {
        RandomAccessSequenceTestSupport genomeForTest = new RandomAccessSequenceTestSupport(new String[]{"AAAAAAAAAAAAAAAAAAAAAAAAAAAAAAAAAAAAAAAAAAAAAAAAAAAAAAAAAAAAAAAAAAAAAAAAAAAAAAAAAAAAAAAAAAAAAAAA"}) {
            @Override
            public char get(int referenceIndex, int position) {

                return 'C';
            }
        };
        mode.setTestGenome(genomeForTest);
    }

    @Test
    public void testDiscoverWithSamples() throws IOException, JSAPException {

        DiscoverSequenceVariantsMode mode = new DiscoverSequenceVariantsMode();
        int i = 1;
        String outputFilename = "out-samples-" + i + ".tsv";
        String[] args = constructArgumentString(
                basenames, BASE_TEST_DIR + "/" + outputFilename, "samples").split("[\\s]");
        args = add(args, new String[]{"--format", DiscoverSequenceVariantsMode.OutputFormat.BETWEEN_GROUPS.toString()});

        configureTestGenome(mode);
        mode.configure(args);
        mode.setCallIndels(false);
        mode.setDisableAtLeastQuarterFilter(true);
        mode.execute();
        assertEquals(new File(BASE_TEST_DIR + "/" + outputFilename),
                new File("test-data/discover-variants/expected-output-samples.tsv"));

    }


    //not much of a test, just useful to run through the code and perhaps trigger some exceptions.
    @Test
    public void testDiscoverMethylationOneGroup() throws IOException, JSAPException {

        final DiscoverSequenceVariantsMode mode = new DiscoverSequenceVariantsMode();
        int i = 1;
        final String outputFilename = "out-methylation-" + i + ".tsv";
        String[] args = constructArgumentString(
                basenames, BASE_TEST_DIR + "/" + outputFilename, "methylation").split("[\\s]");
        args = add(args, new String[]{"--format", DiscoverSequenceVariantsMode.OutputFormat.METHYLATION.toString()});
        for (int j = 0; j < args.length; j++) {
            if ("--compare".equals(args[j])) {
                // remove the compare argument:
                args[j + 1] = null;
                args[j] = null;
            }
        }
        args = removeNulled(args);
        configureTestGenome(mode);
        mode.configure(args);
        mode.execute();


    }

    private String[] removeNulled(final String[] args) {
        int removeCount = 0;
        for (final String s : args) {
            if (s == null) {
                removeCount++;
            }
        }
        final String[] dest = new String[args.length - removeCount];
        int j = 0;
        for (final String s : args) {
            if (s != null) {
                dest[j++] = s;
            }
        }
        return dest;
    }

    @Test
    public void testDiscoverAlleleImbalance() throws IOException, JSAPException {

        DiscoverSequenceVariantsMode mode = new DiscoverSequenceVariantsMode();
        int i = 1;
        String outputFilename = "out-allele-" + i + ".tsv";
        String[] args = constructArgumentString(
                basenames, BASE_TEST_DIR + "/" + outputFilename, "samples").split("[\\s]");
        args = add(args, new String[]{"--format", DiscoverSequenceVariantsMode.OutputFormat.ALLELE_FREQUENCIES.toString()});

        configureTestGenome(mode);
        FormatConfigurator configurator = new FormatConfigurator() {

            @Override
            public void configureFormatter(final SequenceVariationOutputFormat formatter) {
                ((AlleleFrequencyOutputFormat) formatter).setMinimumAllelicDifference(0);
                ((AlleleFrequencyOutputFormat) formatter).setWriteFieldGroupAssociations(false);
            }
        };
        mode.setFormatConfigurator(configurator);
        mode.configure(args);

        mode.execute();
        assertEquals(
                new File("test-data/discover-variants/expected-output-alleles.tsv"),
                new File(BASE_TEST_DIR + "/" + outputFilename)
        );

    }

    @Test
    public void testDiscoverCheckSampleCountAssociation() throws IOException, JSAPException {

        DiscoverSequenceVariantsMode mode = new DiscoverSequenceVariantsMode();
        // loop to check that results are reproducible and do not change from execution to execution..
        for (int i = 0; i < NUM_TRIALS; i++) {
            String outputFilename = "out-sample-counts" + i + ".tsv";
            final String[] basenameArray = shuffle(add(basenames, specificAlignments));
            final String output = BASE_TEST_DIR + "/" + outputFilename;
            String[] args = constructArgumentString(
                    basenameArray, output, "samples").split("[\\s]");
            args = add(args, new String[]{"--format", DiscoverSequenceVariantsMode.OutputFormat.BETWEEN_GROUPS.toString()});

            configureTestGenome(mode);
            mode.configure(args);

            mode.execute();

            TSVReader reader = new TSVReader(new FileReader(output));
            int columnIndex = -1;
            if (reader.hasNext()) {
                reader.next();
                for (int c = 0; c < reader.numTokens(); c++) {
                    String value = reader.getString();
                    if ("varCountInSample[align-specific-sample]".equals(value)) {
                        columnIndex = c;
                    }
                }
            }
            while (reader.hasNext()) {
                reader.next();
                for (int c = 0; c < reader.numTokens(); c++) {
                    String value = reader.getString();
                    if (c == columnIndex) {
                        org.junit.Assert.assertEquals("variant count must be 2 in the specific alignment sample", "2", value);

                    }
                }
            }
        }
    }

    @Test
    public void testCleanup() {
        QualityScoreFilter qualityScoreFilter = new QualityScoreFilter();
        // make filter compatible with Goby 2.2.1
        qualityScoreFilter.setNoRandomSampling(true);
        LeftOverFilter leftOverFilter = new LeftOverFilter(1);


        DiscoverVariantPositionData list = new DiscoverVariantPositionData();

        appendInfo(list, 1, (byte) 20, false, 'A', 'C', 0);  // will be filtered by qualityScoreFilter
        appendInfo(list, 1, (byte) 40, false, 'A', 'T', 0);  // will be filtered by leftOverFilter
        appendInfo(list, 10, (byte) 40, true, 'A', 'A', 0);

        ObjectSet<PositionBaseInfo> removed = new ObjectArraySet<PositionBaseInfo>();
        SampleCountInfo[] sampleCounts = sampleCounts(list);
        qualityScoreFilter.filterGenotypes(list, sampleCounts, removed);

        assertNotNull(sampleCounts[0].toString());
        assertEquals(10, sampleCounts[0].getGenotypeCount(SampleCountInfo.BASE_A_INDEX));
        assertEquals(0, sampleCounts[0].getGenotypeCount(SampleCountInfo.BASE_C_INDEX));
        assertEquals(1, sampleCounts[0].getGenotypeCount(SampleCountInfo.BASE_T_INDEX));
        assertEquals(1, removed.size());
        leftOverFilter.filterGenotypes(list, sampleCounts, removed);
        CountFixer fixer = new CountFixer();
        fixer.fix(list, sampleCounts, removed);
        assertEquals(2, removed.size());
        assertEquals(10, list.size());
        assertEquals(10, sampleCounts[0].getGenotypeCount(SampleCountInfo.BASE_A_INDEX));
        assertEquals(0, sampleCounts[0].getGenotypeCount(SampleCountInfo.BASE_C_INDEX));
        assertEquals(0, sampleCounts[0].getGenotypeCount(SampleCountInfo.BASE_T_INDEX));

    }

    @Test
    public void testRemoveThresholdingEffectArtifact() {
        QualityScoreFilter qualityScoreFilter = new QualityScoreFilter();
        LeftOverFilter leftOverFilter = new LeftOverFilter(1);


        DiscoverVariantPositionData list = new DiscoverVariantPositionData();

        appendInfo(list, 1, (byte) 20, false, 'A', 'C', 0);  // will be filtered by qualityScoreFilter in sample 0, but should be recovered because
        // the genotype is surviving filters in sample 1
        appendInfo(list, 1, (byte) 40, false, 'A', 'T', 0);  // will be filtered by leftOverFilter
        appendInfo(list, 10, (byte) 40, true, 'A', 'A', 0);

        appendInfo(list, 10, (byte) 30, false, 'A', 'C', 1);  // will be not filtered by qualityScoreFilter in sample 1
        appendInfo(list, 1, (byte) 40, false, 'A', 'T', 1);  // will be filtered by leftOverFilter
        appendInfo(list, 10, (byte) 40, true, 'A', 'A', 1);

        ObjectSet<PositionBaseInfo> removed = new ObjectArraySet<PositionBaseInfo>();
        SampleCountInfo[] sampleCounts = sampleCounts(list);

        CountFixer fixer = new CountFixerNoThresholdingEffect();
        fixer.preserveCounts(sampleCounts);
        qualityScoreFilter.filterGenotypes(list, sampleCounts, removed);

        assertNotNull(sampleCounts[0].toString());
        assertEquals(10, sampleCounts[0].getGenotypeCount(SampleCountInfo.BASE_A_INDEX));
        assertEquals(0, sampleCounts[0].getGenotypeCount(SampleCountInfo.BASE_C_INDEX));
        assertEquals(1, sampleCounts[0].getGenotypeCount(SampleCountInfo.BASE_T_INDEX));

        assertEquals(10, sampleCounts[1].getGenotypeCount(SampleCountInfo.BASE_A_INDEX));
        assertEquals(10, sampleCounts[1].getGenotypeCount(SampleCountInfo.BASE_C_INDEX));
        assertEquals(1, sampleCounts[1].getGenotypeCount(SampleCountInfo.BASE_T_INDEX));

        assertEquals(1, removed.size());
        leftOverFilter.filterGenotypes(list, sampleCounts, removed);

        fixer.fix(list, sampleCounts, removed);
        assertEquals(3, removed.size());
        assertEquals(30, list.size());
        assertEquals(10, sampleCounts[0].getGenotypeCount(SampleCountInfo.BASE_A_INDEX));
        // C genotype must be rescued by sample 1
        assertEquals(1, sampleCounts[0].getGenotypeCount(SampleCountInfo.BASE_C_INDEX));
        assertEquals(0, sampleCounts[0].getGenotypeCount(SampleCountInfo.BASE_T_INDEX));
        assertEquals(10, sampleCounts[1].getGenotypeCount(SampleCountInfo.BASE_A_INDEX));
        assertEquals(10, sampleCounts[1].getGenotypeCount(SampleCountInfo.BASE_C_INDEX));
        assertEquals(0, sampleCounts[1].getGenotypeCount(SampleCountInfo.BASE_T_INDEX));
    }

    @Test
    public void testQuarterFilter() {
        AtLeastAQuarterFilter atLeastAQuarterFilter = new AtLeastAQuarterFilter();


        DiscoverVariantPositionData list = new DiscoverVariantPositionData();

        appendInfo(list, 2, (byte) 40, false, 'A', 'T', 0);  // will be filtered by at least a quarter filter
        appendInfo(list, 3, (byte) 40, false, 'A', 'C', 0);  // will be kept since 3>= 12/4
        appendInfo(list, 4, (byte) 40, false, 'A', 'G', 0);  // will be kept since 4>= 12/4
        appendInfo(list, 12, (byte) 40, true, 'A', 'A', 0);  // allele with most count.

        ObjectSet<PositionBaseInfo> removed = new ObjectArraySet<PositionBaseInfo>();
        SampleCountInfo[] sampleCounts = sampleCounts(list);
        atLeastAQuarterFilter.filterGenotypes(list, sampleCounts, removed);
        assertEquals(2, removed.size());
        CountFixer fixer = new CountFixer();
        fixer.fix(list, sampleCounts, removed);

        assertEquals(19, list.size());
        assertEquals(12, sampleCounts[0].getGenotypeCount(SampleCountInfo.BASE_A_INDEX));
        assertEquals(3, sampleCounts[0].getGenotypeCount(SampleCountInfo.BASE_C_INDEX));
        assertEquals(4, sampleCounts[0].getGenotypeCount(SampleCountInfo.BASE_G_INDEX));
        assertEquals(0, sampleCounts[0].getGenotypeCount(SampleCountInfo.BASE_T_INDEX));

    }

    @Test
    public void testDiploidFilter() {
        DiploidFilter atLeastAQuarterFilter = new DiploidFilter();


        DiscoverVariantPositionData list = new DiscoverVariantPositionData();

        appendInfo(list, 1, (byte) 40, false, 'A', 'T', 0);  // will be filtered
        appendInfo(list, 4, (byte) 40, false, 'A', 'C', 0);  // will be kept
        appendInfo(list, 2, (byte) 40, false, 'A', 'G', 0);  // will be filtered, two bases
        appendInfo(list, 3, (byte) 40, true, 'A', 'A', 0);  // allele will be kept

        ObjectSet<PositionBaseInfo> removed = new ObjectArraySet<PositionBaseInfo>();
        SampleCountInfo[] sampleCounts = sampleCounts(list);
        atLeastAQuarterFilter.filterGenotypes(list, sampleCounts, removed);
        assertEquals(3, removed.size());
        CountFixer fixer = new CountFixer();
        fixer.fix(list, sampleCounts, removed);

        assertEquals(7, list.size());
        assertEquals(3, sampleCounts[0].getGenotypeCount(SampleCountInfo.BASE_A_INDEX));
        assertEquals(4, sampleCounts[0].getGenotypeCount(SampleCountInfo.BASE_C_INDEX));
        assertEquals(0, sampleCounts[0].getGenotypeCount(SampleCountInfo.BASE_G_INDEX));
        assertEquals(0, sampleCounts[0].getGenotypeCount(SampleCountInfo.BASE_T_INDEX));

    }

    @Test
    public void testDiploidFilter2() {
        DiploidFilter atLeastAQuarterFilter = new DiploidFilter();


        DiscoverVariantPositionData list = new DiscoverVariantPositionData();

        appendInfo(list, 13, (byte) 40, false, 'A', 'T', 0);  // will be filtered
        appendInfo(list, 12, (byte) 40, false, 'A', 'C', 0);  // will be kept
        appendInfo(list, 13, (byte) 40, false, 'A', 'G', 0);  // will be filtered, two bases
        appendInfo(list, 11, (byte) 40, true, 'A', 'A', 0);  // allele will be kept

        ObjectSet<PositionBaseInfo> removed = new ObjectArraySet<PositionBaseInfo>();
        SampleCountInfo[] sampleCounts = sampleCounts(list);
        atLeastAQuarterFilter.filterGenotypes(list, sampleCounts, removed);
        assertEquals(23, removed.size());
        CountFixer fixer = new CountFixer();
        fixer.fix(list, sampleCounts, removed);

        assertEquals(26, list.size());
        assertEquals(0, sampleCounts[0].getGenotypeCount(SampleCountInfo.BASE_A_INDEX));
        assertEquals(0, sampleCounts[0].getGenotypeCount(SampleCountInfo.BASE_C_INDEX));
        assertEquals(13, sampleCounts[0].getGenotypeCount(SampleCountInfo.BASE_G_INDEX));
        assertEquals(13, sampleCounts[0].getGenotypeCount(SampleCountInfo.BASE_T_INDEX));

    }

    @Test
    public void testDiploidFilter3() {
        DiploidFilter atLeastAQuarterFilter = new DiploidFilter();


        DiscoverVariantPositionData list = new DiscoverVariantPositionData();

        appendInfo(list, 13, (byte) 40, false, 'A', 'T', 0);  // will be filtered
        appendInfo(list, 12, (byte) 40, false, 'A', 'C', 0);  // will be kept
        appendInfo(list, 11, (byte) 40, false, 'A', 'G', 0);  // will be filtered, two bases
        appendInfo(list, 10, (byte) 40, true, 'A', 'A', 0);  // allele will be kept

        ObjectSet<PositionBaseInfo> removed = new ObjectArraySet<PositionBaseInfo>();
        SampleCountInfo[] sampleCounts = sampleCounts(list);
        atLeastAQuarterFilter.filterGenotypes(list, sampleCounts, removed);
        assertEquals(21, removed.size());
        CountFixer fixer = new CountFixer();
        fixer.fix(list, sampleCounts, removed);

        assertEquals(25, list.size());
        assertEquals(0, sampleCounts[0].getGenotypeCount(SampleCountInfo.BASE_A_INDEX));
        assertEquals(12, sampleCounts[0].getGenotypeCount(SampleCountInfo.BASE_C_INDEX));
        assertEquals(0, sampleCounts[0].getGenotypeCount(SampleCountInfo.BASE_G_INDEX));
        assertEquals(13, sampleCounts[0].getGenotypeCount(SampleCountInfo.BASE_T_INDEX));

    }

    // construct a SampleCountInfo array holding counts for list
    private SampleCountInfo[] sampleCounts(DiscoverVariantPositionData list) {
        IntSet sampleIndices = new
                IntArraySet();
        for (PositionBaseInfo info : list) {
            sampleIndices.add(info.readerIndex);
        }
        SampleCountInfo[] sci = new SampleCountInfo[sampleIndices.size()];
        for (int i = 0; i < sci.length; i++) {
            sci[i] = new SampleCountInfo();

        }
        for (PositionBaseInfo info : list) {
            final int sampleIndex = info.readerIndex;
            int toBaseIndex = sci[sampleIndex].baseIndex(info.to);
            sci[sampleIndex].incrementGenotypeCount(toBaseIndex, info.matchesForwardStrand);
            if (info.matchesReference) {
                sci[sampleIndex].refCount++;
            } else {
                sci[sampleIndex].varCount++;
            }
            sci[sampleIndex].sampleIndex = sampleIndex;
        }
        return sci;
    }

    private void appendInfo(DiscoverVariantPositionData list, int n, byte qualityScore, boolean matchesReference, char from, char to, int sampleIndex) {
        for (int i = 0; i < n; i++) {
            PositionBaseInfo info = new PositionBaseInfo();
            info.qualityScore = qualityScore;
            info.from = from;
            info.to = to;
            info.matchesReference = matchesReference;
            info.readerIndex = sampleIndex;
            list.add(info);
        }
    }


    private SampleCountInfo[] makeSampleCounts() {
        SampleCountInfo[] sampleCounts = new SampleCountInfo[1];
        sampleCounts[0] = new SampleCountInfo();

        sampleCounts[0].setGenotypeCount(SampleCountInfo.BASE_A_INDEX, 5);
        sampleCounts[0].setGenotypeCount(SampleCountInfo.BASE_C_INDEX, 9);
        sampleCounts[0].setGenotypeCount(SampleCountInfo.BASE_T_INDEX, 1);
        sampleCounts[0].setGenotypeCount(SampleCountInfo.BASE_OTHER_INDEX, 1);
        sampleCounts[0].referenceBase = 'A';
        sampleCounts[0].refCount = 5;
        sampleCounts[0].varCount = 11;
        return sampleCounts;
    }

    private SampleCountInfo[] makeTwoSampleCounts() {
        SampleCountInfo[] sampleCounts = new SampleCountInfo[2];
        sampleCounts[0] = new SampleCountInfo();
        sampleCounts[0].setGenotypeCount(SampleCountInfo.BASE_A_INDEX, 5);
        sampleCounts[0].setGenotypeCount(SampleCountInfo.BASE_T_INDEX, 1);
        sampleCounts[0].setGenotypeCount(SampleCountInfo.BASE_C_INDEX, 9);
        sampleCounts[0].setGenotypeCount(SampleCountInfo.BASE_OTHER_INDEX, 1);
        sampleCounts[0].referenceBase = 'A';
        sampleCounts[0].refCount = 5;
        sampleCounts[0].varCount = 11;
        sampleCounts[0].sampleIndex = 0;

        sampleCounts[1] = new SampleCountInfo();
        sampleCounts[1].setGenotypeCount(SampleCountInfo.BASE_A_INDEX, 10);
        sampleCounts[1].setGenotypeCount(SampleCountInfo.BASE_T_INDEX, 4);
        sampleCounts[1].setGenotypeCount(SampleCountInfo.BASE_C_INDEX, 0);
        sampleCounts[1].setGenotypeCount(SampleCountInfo.BASE_OTHER_INDEX, 2);
        sampleCounts[1].referenceBase = 'A';
        sampleCounts[1].refCount = 10;
        sampleCounts[1].varCount = 6;
        sampleCounts[1].sampleIndex = 1;
        return sampleCounts;
    }


    @Test
    public void testGenotypes() throws IOException, JSAPException {
        DiscoverSequenceVariantsMode mode = new DiscoverSequenceVariantsMode();
        int i = 1;
        String outputFilename = "out-genotypes-" + i + ".tsv";
        String[] args = constructArgumentString(
                basenames, BASE_TEST_DIR + "/" + outputFilename, "samples").split("[\\s]");
        args = add(args, new String[]{"--format", DiscoverSequenceVariantsMode.OutputFormat.GENOTYPES.toString()});

        mode.setDisableAtLeastQuarterFilter(true);
        configureTestGenome(mode);
        mode.configure(args);

        mode.execute();
        assertEquals(new File("test-data/discover-variants/expected-output-genotypes.tsv"),
                new File(BASE_TEST_DIR + "/" + outputFilename)
        );

    }

    @Test
    public void testQualityScoreAdjuster() {
        QualityScoreFilter adjuster = new QualityScoreFilter();
        // make filter compatible with Goby 2.2.1
        adjuster.setNoRandomSampling(true);
        SampleCountInfo[] sampleCounts = makeSampleCounts();
        IntArrayList scores = IntArrayList.wrap(new int[]{10, 20, 30, 40, 40, 40, 40});

        final DiscoverVariantPositionData list = makeListWithScores(sampleCounts, scores);
        assertEquals(16, list.size());
        ObjectSet<PositionBaseInfo> filteredList = new ObjectArraySet<PositionBaseInfo>();
        adjuster.filterGenotypes(list, sampleCounts, filteredList);

        System.out.println("list: " + list);
        assertEquals(16, list.size());
        assertEquals(4, filteredList.size());
        assertEquals(5, sampleCounts[0].refCount);
        assertEquals(7, sampleCounts[0].varCount);

    }

    @Test
    public void testAdjustVarCount() {
        QualityScoreFilter adjuster1 = new QualityScoreFilter();
        // make filter compatible with Goby 2.2.1
        adjuster1.setNoRandomSampling(true);
        LeftOverFilter adjuster2 = new LeftOverFilter(0);
        SampleCountInfo[] sampleCounts = makeTwoSampleCounts();

        assertEquals(5, sampleCounts[0].refCount);
        assertEquals(11, sampleCounts[0].varCount);
        assertEquals(10, sampleCounts[1].refCount);
        assertEquals(6, sampleCounts[1].varCount);

        IntArrayList scores = IntArrayList.wrap(new int[]{10, 20, 30, 40, 40, 40, 40});

        final DiscoverVariantPositionData list = makeListWithScores(sampleCounts, scores);
<<<<<<< HEAD
        assertEquals(Arrays.toString(list.elements()), "[+ ref: A s=0, + ref: A s=0, + ref: A s=0, + ref: A s=0, + ref: A s=0, -  /T q=40 s=0, -  /C q=40 s=0, -  /C q=10 s=0, -  /C q=20 s=0, -  /C q=30 s=0, -  /C q=40 s=0, -  /C q=40 s=0, -  /C q=40 s=0, -  /C q=40 s=0, -  /C q=10 s=0, -  /N q=20 s=0, + ref: A s=1, + ref: A s=1, + ref: A s=1, + ref: A s=1, + ref: A s=1, + ref: A s=1, + ref: A s=1, + ref: A s=1, + ref: A s=1, + ref: A s=1, -  /T q=40 s=1, -  /T q=40 s=1, -  /T q=10 s=1, -  /T q=20 s=1, -  /N q=30 s=1, -  /N q=40 s=1, null, null, null, null, null, null, null, null]");
=======
//        assertEquals(Arrays.toString(list.elements()), "[+ ref: A s=0, + ref: A s=0, + ref: A s=0, + ref: A s=0, + ref: A s=0, -  /T q=40 s=0, -  /C q=40 s=0, -  /C q=10 s=0, -  /C q=20 s=0, -  /C q=30 s=0, -  /C q=40 s=0, -  /C q=40 s=0, -  /C q=40 s=0, -  /C q=40 s=0, -  /C q=10 s=0, -  /N q=20 s=0, + ref: A s=1, + ref: A s=1, + ref: A s=1, + ref: A s=1, + ref: A s=1, + ref: A s=1, + ref: A s=1, + ref: A s=1, + ref: A s=1, + ref: A s=1, -  /T q=40 s=1, -  /T q=40 s=1, -  /T q=10 s=1, -  /T q=20 s=1, -  /N q=30 s=1, -  /N q=40 s=1, null, null, null, null, null, null, null, null]");

>>>>>>> c1f4795c
        assertEquals(32, list.size());

        assertEquals("[sample: 0 counts A=5 T=1 C=9 G=0 N=1 FB=0 indels={ null }\n" +
                ", sample: 1 counts A=10 T=4 C=0 G=0 N=2 FB=0 indels={ null }\n" +
                "]",Arrays.toString(sampleCounts));
        ObjectSet<PositionBaseInfo> filteredList = new ObjectArraySet<PositionBaseInfo>();

  /*      assertEquals("[sample: 0 counts A=5 T=1 C=9 G=0 N=1 FB=0 indels={ null }\n" +
                ", sample: 1 counts A=10 T=4 C=0 G=0 N=2 FB=0 indels={ null }\n" +
                "]", Arrays.toString(sampleCounts));
    */
        adjuster1.filterGenotypes(list, sampleCounts, filteredList);
<<<<<<< HEAD
        assertEquals("[sample: 0 counts A=5 T=1 C=6 G=0 N=0 FB=0 indels={ null }\n" +
                ", sample: 1 counts A=10 T=2 C=0 G=0 N=2 FB=0 indels={ null }\n" +
                "]",Arrays.toString(sampleCounts));
        adjuster2.filterGenotypes(list, sampleCounts, filteredList);

        System.out.println("list: " + list);
        System.out.println("filtered: " + filteredList);
        assertEquals("[sample: 0 counts A=0 T=0 C=0 G=0 N=0 FB=0 indels={ null }\n" +
                ", sample: 1 counts A=10 T=0 C=0 G=0 N=0 FB=0 indels={ null }\n" +
                "]",Arrays.toString(sampleCounts));
=======

      /*  assertEquals("[sample: 0 counts A=5 T=1 C=6 G=0 N=0 FB=0 indels={ null }\n" +
                ", sample: 1 counts A=10 T=2 C=0 G=0 N=2 FB=0 indels={ null }\n" +
                "]", Arrays.toString(sampleCounts));
       */ adjuster2.filterGenotypes(list, sampleCounts, filteredList);

        System.out.println("list: " + list);
        System.out.println("filtered: " + filteredList);
        CountFixer fixer = new CountFixer();
        fixer.fix(list, sampleCounts, filteredList);
       /* assertEquals(Arrays.toString(sampleCounts), "[sample: 0 counts A=0 T=1 C=9 G=0 N=1 FB=10 indels={ null }\n" +
                ", sample: 1 counts A=10 T=4 C=0 G=0 N=2 FB=4 indels={ null }\n" +
                "]");
        assertEquals("{-  /C q=10 s=0, -  /C q=20 s=0, -  /C q=10 s=0, -  /N q=20 s=0, -  /T q=10 s=1, -  /T q=20 s=1, + ref: A s=0, + ref: A s=0, + ref: A s=0, + ref: A s=0, + ref: A s=0, -  /T q=40 s=0, -  /C q=40 s=0, -  /C q=30 s=0, -  /C q=40 s=0, -  /C q=40 s=0, -  /T q=40 s=1, -  /T q=40 s=1, -  /N q=30 s=1, -  /N q=40 s=1}",
                filteredList.toString());
      */
>>>>>>> c1f4795c
        assertEquals(20, filteredList.size());
        assertEquals(0, sampleCounts[0].refCount);
        assertEquals(0, sampleCounts[0].varCount);

        assertEquals(10, sampleCounts[1].refCount);
        assertEquals(6 - 6, sampleCounts[1].varCount);

    }

    private void assertEquals(String s, String s1) {
        org.junit.Assert.assertEquals(s,s1);
    }

    @Test
    public void testAdjustVarCount2() {
        QualityScoreFilter adjuster1 = new QualityScoreFilter();
        // make filter compatible with Goby 2.2.1
        adjuster1.setNoRandomSampling(true);
        LeftOverFilter adjuster2 = new LeftOverFilter(0);
        SampleCountInfo[] sampleCounts = makeTwoSampleCounts();

        assertEquals(5, sampleCounts[0].refCount);
        assertEquals(11, sampleCounts[0].varCount);

        assertEquals(10, sampleCounts[1].refCount);
        assertEquals(6, sampleCounts[1].varCount);

        IntArrayList scores = IntArrayList.wrap(new int[]{40, 40, 40, 40, 40, 40, 10, 40, 40, 40, 40, 40, 40, 40, 40, 40});

        final DiscoverVariantPositionData list = makeListWithScores(sampleCounts, scores);
        assertEquals(32, list.size());
        ObjectSet<PositionBaseInfo> filteredList = new ObjectArraySet<PositionBaseInfo>();
        adjuster1.filterGenotypes(list, sampleCounts, filteredList);
        adjuster2.filterGenotypes(list, sampleCounts, filteredList);

        System.out.println("list: " + list);
        System.out.println("filtered: " + filteredList);

        assertEquals(3, filteredList.size());
        assertEquals(5, sampleCounts[0].refCount);
        assertEquals(8, sampleCounts[0].varCount);

        assertEquals(10, sampleCounts[1].refCount);
        assertEquals(6, sampleCounts[1].varCount);

    }

    private ObjectArrayList<ReadIndexStats> makeReadIndexStats() {
        ObjectArrayList<ReadIndexStats> result = new ObjectArrayList<ReadIndexStats>();
        ReadIndexStats stat = new ReadIndexStats();

        stat.basename = "basename1";
        stat.readerIndex = 0;
        stat.countReferenceBases = new long[]{1000, 1000, 1000};
        stat.countVariationBases = new long[]{100, 500, 900};
        result.add(stat);

        stat = new ReadIndexStats();
        stat.basename = "basename2";
        stat.readerIndex = 0;
        stat.countReferenceBases = new long[]{1000, 1000, 1000};
        stat.countVariationBases = new long[]{10, 10, 10};
        result.add(stat);
        return result;
    }


    private DiscoverVariantPositionData makeList(SampleCountInfo[] sampleCounts, IntArrayList readIndices) {
        IntIterator nextReadIndexIterator = readIndices.iterator();
        DiscoverVariantPositionData list = new DiscoverVariantPositionData();
        for (SampleCountInfo sampleInfo : sampleCounts) {
            for (int baseIndex = 0; baseIndex < SampleCountInfo.BASE_MAX_INDEX; baseIndex++) {

                for (int i = 0; i < sampleInfo.getGenotypeCount(baseIndex); i++) {

                    PositionBaseInfo info = new PositionBaseInfo();
                    final char base = sampleInfo.base(baseIndex);
                    info.to = base;
                    if (base == 'A') {
                        info.matchesReference = true;
                        info.from = base;
                        info.matchesForwardStrand = true;
                    }
                    info.readerIndex = sampleInfo.sampleIndex;
                    if (!nextReadIndexIterator.hasNext()) {

                        // wrap back to the start of read indices:
                        nextReadIndexIterator = readIndices.iterator();
                    }
                    info.readIndex = nextReadIndexIterator.nextInt();
                    list.add(info);
                    System.out.println("info: " + info);
                }

            }
        }
        return list;
    }

    private DiscoverVariantPositionData makeListWithScores(SampleCountInfo[] sampleCounts, IntArrayList qualityScores) {
        IntIterator nextQualityIterator = qualityScores.iterator();
        DiscoverVariantPositionData list = new DiscoverVariantPositionData();
        for (SampleCountInfo sampleInfo : sampleCounts) {
            for (int baseIndex = 0; baseIndex < SampleCountInfo.BASE_MAX_INDEX; baseIndex++) {

                for (int i = 0; i < sampleInfo.getGenotypeCount(baseIndex, true); i++) {
                    nextQualityIterator = makeBase(true, qualityScores, nextQualityIterator, list, sampleInfo, baseIndex);
                }

            }
        }
        return list;
    }

    private DiscoverVariantPositionData makeListWithScoresStranded(SampleCountInfo[] sampleCounts, IntArrayList qualityScores) {
        IntIterator nextQualityIterator = qualityScores.iterator();
        DiscoverVariantPositionData list = new DiscoverVariantPositionData();
        for (SampleCountInfo sampleInfo : sampleCounts) {
            for (int baseIndex = 0; baseIndex < SampleCountInfo.BASE_MAX_INDEX; baseIndex++) {

                for (int i = 0; i < sampleInfo.getGenotypeCount(baseIndex, true); i++) {

                    nextQualityIterator = makeBase(true, qualityScores, nextQualityIterator, list, sampleInfo, baseIndex);
                }

                for (int i = 0; i < sampleInfo.getGenotypeCount(baseIndex, false); i++) {

                    nextQualityIterator = makeBase(false, qualityScores, nextQualityIterator, list, sampleInfo, baseIndex);
                }

            }
        }
        return list;
    }

    private IntIterator makeBase(boolean strandMatchedForward,
                                 IntArrayList qualityScores, IntIterator nextQualityIterator, DiscoverVariantPositionData list,
                                 SampleCountInfo sampleInfo, int baseIndex) {

        PositionBaseInfo info = new PositionBaseInfo();

        final char base = sampleInfo.base(baseIndex);
        info.to = base;
        if (base == 'A') {
            info.matchesReference = true;
            info.from = base;
        }
        info.matchesForwardStrand = strandMatchedForward;
        info.readerIndex = sampleInfo.sampleIndex;
        if (!nextQualityIterator.hasNext()) {

            // wrap back to the start of read indices:
            nextQualityIterator = qualityScores.iterator();
        }
        info.readIndex = 1;
        info.qualityScore = (byte) nextQualityIterator.nextInt();
        list.add(info);
        System.out.println("info: " + info);
        return nextQualityIterator;
    }


    private int nextReadIndex() {
        return 0;  //To change body of created methods use File | Settings | File Templates.
    }

    private String[] shuffle
            (String[] strings) {

        final ObjectArrayList<String> list = ObjectArrayList.wrap(strings);
        Collections.shuffle(list);
        return list.toArray(new String[list.size()]);
    }

    private String[] add
            (String[] basenames, String[] specificAlignments) {
        String result[] = new String[basenames.length + specificAlignments.length];
        int i = 0;
        for (String s : basenames) {
            result[i++] = s;
        }
        for (String s : specificAlignments) {
            result[i++] = s;
        }
        return result;
    }

    @AfterClass
    public static void cleanupTestDirectory
            () throws IOException {
        if (LOG.isDebugEnabled()) {
            LOG.debug("Deleting base test directory: " + BASE_TEST_DIR);
        }
        //    FileUtils.forceDeleteOnExit(new File(BASE_TEST_DIR));
    }

    @Before
    public void setUp
            () throws IOException {

        final File dir = new File(BASE_TEST_DIR);
        dir.mkdirs();


        final ReadsWriter referenceWriter = new ReadsWriterImpl(FileUtils.openOutputStream(
                new File("test-results/alignments/last-to-compact/last-reference.compact-reads")));
        referenceWriter.setIdentifier("0");
        referenceWriter.appendEntry();
        referenceWriter.close();


    }

    private static String constructArgumentString(String[] basenames, Object outputfilename, Object evalString) {
        MutableString basenamesString = new MutableString();
        for (String basename : basenames) {
            basenamesString.append(basename).append(" ");
        }

        MutableString groups = new MutableString();
        groups.append("A=");
        for (int i = 0; i < NUM_BASENAME_PER_GROUP; i++) {
            groups.append(FilenameUtils.getBaseName(basenames[i]));
            if (i != NUM_BASENAME_PER_GROUP - 1) {
                groups.append(",");
            }
        }
        groups.append("/B=");
        for (int i = NUM_BASENAME_PER_GROUP; i < NUM_BASENAME_PER_GROUP * 2; i++) {
            groups.append(FilenameUtils.getBaseName(basenames[i]));
            if (i != NUM_BASENAME_PER_GROUP * 2 - 1) {
                groups.append(",");
            }
        }

        return String.format("--mode discover-sequence-variants " +
                "--variation-stats %s " +
                "--groups %s " +
                "--compare A/B " +
                "--genome use-dummy-in-test " +
                "--eval %s " +
                "--minimum-variation-support 0 " +
                "--threshold-distinct-read-indices 1 " +
                "--output %s " +
                "%s", statsFilename, groups, evalString, outputfilename, basenamesString);
    }

    @BeforeClass
    public static void initializeTestDirectory() throws IOException {
        if (LOG.isDebugEnabled()) {
            LOG.debug("Creating base test directory: " + BASE_TEST_DIR);
        }

        FileUtils.forceMkdir(new File(BASE_TEST_DIR));
        PrintWriter outTSV = new PrintWriter(statsFilename);
        outTSV.println("basename\tread-index\tcount-variation-bases\tbases-at-index/all-variations-bases\tbases-at-index/all-reference-bases\tcount-reference-bases\tcount-reference-bases-at-index");
        for (int i = 0; i < NUM_BASENAME_PER_GROUP * 2; i++) {
            basenames[i] = BASE_TEST_DIR + "/basen" + i;
            writeAlignment(basenames, i, 'G');
            appendToStats(basenames, i, outTSV);
        }
        specificAlignments = new String[1];
        // write a new alignment that is different from all others:
        specificAlignments[0] = BASE_TEST_DIR + "/align-specific-sample";
        writeAlignment(specificAlignments, 0, 'C');
        appendToStats(specificAlignments, 0, outTSV);

        outTSV.close();

    }

    private static void appendToStats(String[] basenames, int basenameIndex, PrintWriter outTSV) throws IOException {
        String tokens = "basename\tread-index\tcount-variation-bases\tbases-at-index/all-variations-bases\tbases-at-index/all-reference-bases\tcount-reference-bases\tcount-reference-bases-at-index\n" +
                "basename0\t1\t2924830\t0.097711641\t-0.004026\t-726568406\t68804818\n" +
                "basename0\t2\t1683737\t0.056249664\t-0.002317\t-726568406\t70050107\n" +
                "basename0\t3\t973088\t0.032508565\t-0.001339\t-726568406\t70793744\n" +
                "basename0\t4\t624546\t0.020864602\t-0.00086\t-726568406\t71124447\n" +
                "basename0\t5\t458581\t0.015320105\t-0.000631\t-726568406\t71275227\n" +
                "basename0\t6\t455194\t0.015206953\t-0.000626\t-726568406\t71268937\n" +
                "basename0\t7\t338682\t0.011314563\t-0.000466\t-726568406\t71383137\n" +
                "basename0\t8\t342731\t0.011449831\t-0.000472\t-726568406\t71377688\n" +
                "basename0\t9\t305846\t0.01021759\t-0.000421\t-726568406\t71414272\n" +
                "basename0\t10\t391497\t0.013078987\t-0.000539\t-726568406\t71328565\n" +
                "basename0\t11\t285087\t0.009524081\t-0.000392\t-726568406\t71434921\n" +
                "basename0\t12\t448654\t0.014988467\t-0.000617\t-726568406\t71271330\n" +
                "basename0\t13\t263024\t0.008787009\t-0.000362\t-726568406\t71456737\n" +
                "basename0\t14\t259276\t0.008661797\t-0.000357\t-726568406\t71460537\n" +
                "basename0\t15\t255673\t0.008541429\t-0.000352\t-726568406\t71463985\n" +
                "basename0\t16\t265280\t0.008862376\t-0.000365\t-726568406\t71454330\n" +
                "basename0\t17\t286275\t0.00956377\t-0.000394\t-726568406\t71433717\n" +
                "basename0\t18\t253905\t0.008482364\t-0.000349\t-726568406\t71466066\n" +
                "basename0\t19\t242706\t0.008108232\t-0.000334\t-726568406\t71477255\n" +
                "basename0\t20\t255099\t0.008522253\t-0.000351\t-726568406\t71464680\n" +
                "basename0\t21\t244071\t0.008153834\t-0.000336\t-726568406\t71475793\n" +
                "basename0\t22\t243361\t0.008130114\t-0.000335\t-726568406\t71476488\n" +
                "basename0\t23\t237500\t0.007934312\t-0.000327\t-726568406\t71482128\n" +
                "basename0\t24\t393818\t0.013156526\t-0.000542\t-726568406\t71325748\n" +
                "basename0\t25\t290470\t0.009703915\t-0.0004\t-726568406\t71429370\n" +
                "basename0\t26\t283203\t0.009461141\t-0.00039\t-726568406\t71436438\n" +
                "basename0\t27\t398203\t0.013303019\t-0.000548\t-726568406\t71321346\n" +
                "basename0\t28\t244253\t0.008159914\t-0.000336\t-726568406\t71475340\n" +
                "basename0\t29\t250658\t0.00837389\t-0.000345\t-726568406\t71469218\n" +
                "basename0\t30\t252561\t0.008437465\t-0.000348\t-726568406\t71466726\n" +
                "basename0\t31\t270395\t0.009033256\t-0.000372\t-726568406\t71449213\n" +
                "basename0\t32\t255815\t0.008546173\t-0.000352\t-726568406\t71463771\n" +
                "basename0\t33\t264515\t0.008836819\t-0.000364\t-726568406\t71455248\n" +
                "basename0\t34\t300673\t0.010044773\t-0.000414\t-726568406\t71419253\n" +
                "basename0\t35\t297241\t0.009930118\t-0.000409\t-726568406\t71422416\n" +
                "basename0\t36\t295019\t0.009855886\t-0.000406\t-726568406\t71424664\n" +
                "basename0\t37\t307167\t0.010261722\t-0.000423\t-726568406\t71412201\n" +
                "basename0\t38\t310107\t0.01035994\t-0.000427\t-726568406\t71409148\n" +
                "basename0\t39\t491224\t0.01641063\t-0.000676\t-726568406\t71228249\n" +
                "basename0\t40\t339371\t0.011337581\t-0.000467\t-726568406\t71380591\n" +
                "basename0\t41\t447670\t0.014955594\t-0.000616\t-726568406\t71273454\n" +
                "basename0\t42\t381186\t0.012734521\t-0.000525\t-726568406\t71343713\n" +
                "basename0\t43\t445198\t0.01487301\t-0.000613\t-726568406\t71287803\n" +
                "basename0\t44\t482766\t0.016128068\t-0.000664\t-726568406\t71264200\n" +
                "basename0\t45\t656445\t0.021930272\t-0.000903\t-726568406\t71075738\n" +
                "basename0\t46\t704999\t0.023552346\t-0.00097\t-726568406\t71016151\n" +
                "basename0\t47\t1049645\t0.035066153\t-0.001445\t-726568406\t70666569\n" +
                "basename0\t48\t1674529\t0.055942047\t-0.002305\t-726568406\t70040028\n" +
                "basename0\t49\t2453779\t0.081974943\t-0.003377\t-726568406\t69260573\n" +
                "basename0\t50\t3343931\t0.111712812\t-0.004602\t-726568406\t68370412\n" +
                "basename0\t51\t1009797\t0.033734925\t-0.00139\t-726568406\t11172400\n";
        StringReader reader = new StringReader(tokens);
        BufferedReader br = new BufferedReader(reader);
        String line;

        // skip header line:
        br.readLine();

        while ((line = br.readLine()) != null) {
            String[] toks = line.split("[\\t]");

            outTSV.print(FilenameUtils.getBaseName(basenames[basenameIndex]));

            for (int i = 1; i < toks.length; i++) {

                outTSV.print("\t");
                outTSV.print(toks[i]);

            }
            outTSV.println();

        }

    }

    private static void writeAlignment(String[] basenames, int basenameIndex, char toBase) throws IOException {

        AlignmentWriter writer = new AlignmentWriterImpl(basenames[basenameIndex]);
        writer.setTargetLengths(new int[]{10000});
        writer.setSorted(true);
        writer.setTargetIdentifiersArray(new String[]{"target1"});

        int numAlignmentEntries = 10;
        int readIndex = 0;
        int referencePosition = 1;
        int positionStart = 100;
        writeAlignmentEntries(toBase, writer, numAlignmentEntries, readIndex, referencePosition, positionStart);
        if (toBase == 'C') {
            referencePosition = 1;
            writeAlignmentEntries(toBase, writer, numAlignmentEntries, readIndex, referencePosition, positionStart);
        }
        writer.close();
    }

    private static void writeAlignmentEntries(char toBase, AlignmentWriter writer, int numAlignmentEntries, int readIndex, int referencePosition, int positionStart) throws IOException {
        for (int j = 0; j < numAlignmentEntries; j++) {
            final Alignments.AlignmentEntry.Builder builder =
                    Alignments.AlignmentEntry.newBuilder();

            builder.setQueryIndex(readIndex++);
            builder.setTargetIndex(0);

            builder.setQueryLength(50);
            builder.setPosition(referencePosition++ + positionStart);
            builder.setMatchingReverseStrand(j % 2 == 0);
            //  builder.setMatchingReverseStrand(false);

            builder.setScore(50);
            builder.setNumberOfIndels(0);

            builder.setQueryAlignedLength(50);
            int multiplicity = 1;
            builder.setMultiplicity(multiplicity);
            builder.setTargetAlignedLength(50);
            Alignments.SequenceVariation.Builder varBuilder = Alignments.SequenceVariation.newBuilder();
            varBuilder.setFrom("A");
            varBuilder.setTo(Character.toString(toBase));

            varBuilder.setToQuality(ByteString.copyFrom(new byte[]{40}));
            varBuilder.setPosition(25);
            varBuilder.setReadIndex(25);

            //   System.out.printf("%s j=%d var A/G at %d%n", basenames[basenameIndex], j, 25 + referencePosition + positionStart - 1);
            builder.addSequenceVariations(varBuilder);
            final Alignments.AlignmentEntry entry = builder.build();
            writer.appendEntry(entry);

        }
    }


    @Test
    public void testAdjustStrandBias() {
        StrandBiasFilter adjuster1 = new StrandBiasFilter(1);

        SampleCountInfo[] sampleCounts = makeTwoSampleCounts();
        // put one read on each strand:
        sampleCounts[0].setGenotypeCount(SampleCountInfo.BASE_T_INDEX, 1, true);
        sampleCounts[0].setGenotypeCount(SampleCountInfo.BASE_T_INDEX, 1, false);
        sampleCounts[0].varCount++;

        assertEquals(5, sampleCounts[0].refCount);
        assertEquals(12, sampleCounts[0].varCount);
        assertEquals(10, sampleCounts[1].refCount);
        assertEquals(6, sampleCounts[1].varCount);

        IntArrayList scores = IntArrayList.wrap(new int[]{10, 20, 30, 40, 40, 40, 40});

        final DiscoverVariantPositionData list = makeListWithScoresStranded(sampleCounts, scores);
        int index = 0;
        for (PositionBaseInfo element : list) {
            if (element.to == 'T' && element.readerIndex == 0) {
                element.matchesForwardStrand = (index++ % 2) == 1;
            }
        }
        assertEquals(33, list.size());
        ObjectSet<PositionBaseInfo> filteredList = new ObjectArraySet<PositionBaseInfo>();
        adjuster1.filterGenotypes(list, sampleCounts, filteredList);

        System.out.println("list: " + list);
        System.out.println("filtered: " + filteredList);
        boolean foundForward = false;
        boolean foundReverse = false;
        for (PositionBaseInfo element : list) {
            if (element.to == 'T' && element.readerIndex == 0 && element.matchesForwardStrand) {
                foundForward = true;
            }
            if (element.to == 'T' && element.readerIndex == 0 && !element.matchesForwardStrand) {
                foundReverse = true;
            }
        }
        assertTrue(foundForward);
        assertTrue(foundReverse);
        CountFixer fixer = new CountFixer();
        fixer.fix(list, sampleCounts, filteredList);
        assertEquals("[sample: 0 counts A=5 T=1 C=9 G=0 N=1 FB=0 indels={ null }\n" +
                       ", sample: 1 counts A=10 T=4 C=0 G=0 N=2 FB=0 indels={ null }\n" +
                       "]",Arrays.toString(sampleCounts));
        for (PositionBaseInfo element : list) {
            if (element.to == 'T' && element.readerIndex == 1) {
                fail("T genotype should have been removed from sample 1 (strand bias)");
            }
            if (element.to == 'C') {
                fail("Genotype C should have been removed from all samples (strand bias)");
            }
        }
    }

}<|MERGE_RESOLUTION|>--- conflicted
+++ resolved
@@ -603,12 +603,6 @@
         IntArrayList scores = IntArrayList.wrap(new int[]{10, 20, 30, 40, 40, 40, 40});
 
         final DiscoverVariantPositionData list = makeListWithScores(sampleCounts, scores);
-<<<<<<< HEAD
-        assertEquals(Arrays.toString(list.elements()), "[+ ref: A s=0, + ref: A s=0, + ref: A s=0, + ref: A s=0, + ref: A s=0, -  /T q=40 s=0, -  /C q=40 s=0, -  /C q=10 s=0, -  /C q=20 s=0, -  /C q=30 s=0, -  /C q=40 s=0, -  /C q=40 s=0, -  /C q=40 s=0, -  /C q=40 s=0, -  /C q=10 s=0, -  /N q=20 s=0, + ref: A s=1, + ref: A s=1, + ref: A s=1, + ref: A s=1, + ref: A s=1, + ref: A s=1, + ref: A s=1, + ref: A s=1, + ref: A s=1, + ref: A s=1, -  /T q=40 s=1, -  /T q=40 s=1, -  /T q=10 s=1, -  /T q=20 s=1, -  /N q=30 s=1, -  /N q=40 s=1, null, null, null, null, null, null, null, null]");
-=======
-//        assertEquals(Arrays.toString(list.elements()), "[+ ref: A s=0, + ref: A s=0, + ref: A s=0, + ref: A s=0, + ref: A s=0, -  /T q=40 s=0, -  /C q=40 s=0, -  /C q=10 s=0, -  /C q=20 s=0, -  /C q=30 s=0, -  /C q=40 s=0, -  /C q=40 s=0, -  /C q=40 s=0, -  /C q=40 s=0, -  /C q=10 s=0, -  /N q=20 s=0, + ref: A s=1, + ref: A s=1, + ref: A s=1, + ref: A s=1, + ref: A s=1, + ref: A s=1, + ref: A s=1, + ref: A s=1, + ref: A s=1, + ref: A s=1, -  /T q=40 s=1, -  /T q=40 s=1, -  /T q=10 s=1, -  /T q=20 s=1, -  /N q=30 s=1, -  /N q=40 s=1, null, null, null, null, null, null, null, null]");
-
->>>>>>> c1f4795c
         assertEquals(32, list.size());
 
         assertEquals("[sample: 0 counts A=5 T=1 C=9 G=0 N=1 FB=0 indels={ null }\n" +
@@ -621,18 +615,7 @@
                 "]", Arrays.toString(sampleCounts));
     */
         adjuster1.filterGenotypes(list, sampleCounts, filteredList);
-<<<<<<< HEAD
-        assertEquals("[sample: 0 counts A=5 T=1 C=6 G=0 N=0 FB=0 indels={ null }\n" +
-                ", sample: 1 counts A=10 T=2 C=0 G=0 N=2 FB=0 indels={ null }\n" +
-                "]",Arrays.toString(sampleCounts));
         adjuster2.filterGenotypes(list, sampleCounts, filteredList);
-
-        System.out.println("list: " + list);
-        System.out.println("filtered: " + filteredList);
-        assertEquals("[sample: 0 counts A=0 T=0 C=0 G=0 N=0 FB=0 indels={ null }\n" +
-                ", sample: 1 counts A=10 T=0 C=0 G=0 N=0 FB=0 indels={ null }\n" +
-                "]",Arrays.toString(sampleCounts));
-=======
 
       /*  assertEquals("[sample: 0 counts A=5 T=1 C=6 G=0 N=0 FB=0 indels={ null }\n" +
                 ", sample: 1 counts A=10 T=2 C=0 G=0 N=2 FB=0 indels={ null }\n" +
@@ -641,15 +624,7 @@
 
         System.out.println("list: " + list);
         System.out.println("filtered: " + filteredList);
-        CountFixer fixer = new CountFixer();
-        fixer.fix(list, sampleCounts, filteredList);
-       /* assertEquals(Arrays.toString(sampleCounts), "[sample: 0 counts A=0 T=1 C=9 G=0 N=1 FB=10 indels={ null }\n" +
-                ", sample: 1 counts A=10 T=4 C=0 G=0 N=2 FB=4 indels={ null }\n" +
-                "]");
-        assertEquals("{-  /C q=10 s=0, -  /C q=20 s=0, -  /C q=10 s=0, -  /N q=20 s=0, -  /T q=10 s=1, -  /T q=20 s=1, + ref: A s=0, + ref: A s=0, + ref: A s=0, + ref: A s=0, + ref: A s=0, -  /T q=40 s=0, -  /C q=40 s=0, -  /C q=30 s=0, -  /C q=40 s=0, -  /C q=40 s=0, -  /T q=40 s=1, -  /T q=40 s=1, -  /N q=30 s=1, -  /N q=40 s=1}",
-                filteredList.toString());
-      */
->>>>>>> c1f4795c
+
         assertEquals(20, filteredList.size());
         assertEquals(0, sampleCounts[0].refCount);
         assertEquals(0, sampleCounts[0].varCount);
