--- conflicted
+++ resolved
@@ -9,11 +9,6 @@
    they are less results that need to be corrected.
  - discover-sequence-variants somatic output: Add an error message when a sample is mispelled in the covariates
    file.
-<<<<<<< HEAD
- - Remove candidate somatic variation that can occur when the germline samples have less coverage than the
-   somatic sample. Now require at least twice the coverage in the somatic sample than the minimum coverage
-   in the germline samples.
-=======
  - Refactor code base to keep base counts for forward and reverse strands separately in SampleCountInfo.
  - Normalize somatic priority score by number of mapped reads, and number of parents and germline samples used in
    the calculation.
@@ -26,7 +21,6 @@
  - Add a STRICT_SOMATIC filter that flags genomic sites where some bases appear in support of the variation
    the parents or germline samples.
  - Fix a bug in FDR mode that would not handle vcf files with non default FILTER values.
->>>>>>> c1f4795c
 2.3.2
  - run-parallel-mode now supports paired input files.
  - fasta-to-compact: add --force-quality-encoding option to force the quality values within the specified
