2.3.3
<<<<<<< HEAD
 - IterateSortedAlignmentsListImpl: Use a WarningCounter to limit warnings to 10 instances. This is needed to
   avoid writing Gb of log output when the threshold is met.
=======
>>>>>>> 62eea454
 - discover-sequence-variants somatic output: Make it possible to run simple trio design by removing the
   requirement for a germline sample.
 - discover-sequence-variants somatic output: Earlier versions were reporting somatic variation candidates
   when two parents are homozygotes and the somatic samples was Het (the fisher p-value with each parent is
   very significant in this case, but does not indicate a somatic change). This also improves q-values because
   they are less results that need to be corrected.
 - discover-sequence-variants somatic output: Add an error message when a sample is mispelled in the covariates
   file.
<<<<<<< HEAD
 - Use a WarningCounter to limit warning to 10 instances. This is needed to avoid writing Gb of log output when the threshold is met.
=======
>>>>>>> 62eea454
2.3.2
 - run-parallel-mode now supports paired input files.
 - fasta-to-compact: add --force-quality-encoding option to force the quality values within the specified
   encoding range.
 - suggest-position-slices: fix problem where first slice of genome was omitted from output (with new split
   by number of bytes option introduced in 2.3).
2.3.1
 - Fix for https://github.com/CampagneLaboratory/goby/issues/3
 - Upgrade commons-io and dsiutils to latest jar versions. Log messages when scanning reads file with cfs mode.
 - DistinctValueCounterBitSet: now grows to biggest size at construction time.
 - Fixed a performance problem. When reading large reads file (>10GB), performance of ReadsReader would degrade
   over time. This was due to caching of data in static protobuf methods of ReadCollection. We now create a
   builder instance that gets garbage collected when it is no longer used. This fixes a subtle performance
   problem. The same fix has been applied to alignment readers.
2.3
 - concatenate-alignments mode: add ability to restrict output to a genomic slice (see -s and -e options).
 - API change: AlignmentSliceHelper makes it easier to parse and process genomic slices for sets of alignments.
 - concatenate-alignments mode: now transfers read groups to output in the same way that non-sorted concat does.
 - concatenate-alignments mode: Add a mechanism to override/define read groups/read origin info on the fly when
   reading alignments that did not include them. Coupled with changes to compact-to-sam, this makes it possible
   to get BAM files with read groups directly from Goby alignments.
 - compact-to-sam mode: fixed output of read groups, which were not correctly written for platform, platform unit,
   and library.
 - suggest-position-slices: add --restrict-per-chromosome option.  When this switch is provided, slices will be
   restricted to start and end on the same chromosome. This is useful to produce intervals to give Mutect,
   for instance.
 - Trim mode: add --trim-left --trim-right parameters to control trimming of specific sequence extremities.
 - Trim mode: add --verbose flag.
2.2.1
 - FDR mode: add ability to read groups from VCF file and adjust columns/fields marked as p-value. Mark adjusted
   columns with group q-value.
 - Somatic variation output format: annotate somatic p-value column with 'p-value' group. Fix the type of the p-value
   column to be a number (was String in release 2.2).
 - Somatic variation output format: handle unrecognized sample-ids in the parents column.
 - discover-sequence-variants mode: add assertion to give hint to user that syntax is incorrect in for -s and -e options.
 - compact-file-stats mode: print progress when scanning reads files. Use a buffered reader to improve read file
   parsing performance.
 - discover-sequence-variants: adjust multiplier for left-over filter for somatic variations output format.
 - discover-sequence-variants: Add a new filter to remove indels at a site where a sample shows lots of distinct
   possible indels. Indels at these sites are very likely to be artefactual. We count the number of samples where
   three distinct indel genotypes are seen. If more than 1/4 of the samples have likely indel artifacts, we remove
   all indel candidates at the site. maxIndelPerSite:Maximum number of distinct indels at a given genomic site.:1
   Additional filter: fractionOfSamples: Maximum fraction of samples that can have an indel candidate for the indel
   to be considered (indel candidates that occur in many samples are more likely to be spurious).:0.25
   This filter is added to the somatic variations output format. See dynamic options for this filter with --x-help
2.2
 - Remove threshold effects when calling genotypes in several samples. Modified the filters to not remove bases in
   specific samples when the genotype survived filters in at least another sample (previous versions reported these
   threshold edge effects as differences, which could be confusing, this version simply shows the marginal raw base
   counts in samples where the genotype could have been filtered by a filter, which makes it easier to compare the
   strength of the genotype support across samples). This adjustment was done for both base genotype and indel genotypes.
 - LeftOverFilter: now uses minVariationSupport as minimum threshold.
 - Mode suggest-position-slices: add option number-of-bytes to suggest slices with a uniform number of compressed
   bytes. This option aims to provide more balanced slices in bases where the genome as very non uniform coverage
   by position. With this option, the number of slices is determined to yield slices that need to decompress about
   the amount of bytes indicated on the command line.    `
 - Framework API change: introduce class PositionToBasesMap<T> to use as type for positionToBases. The class provides
   methods to get the range of positions described in the map. This unfortunately requires changes to all clients/
   implementations of IterateSortedAlignments<T>.
 - Mode discover-sequence-variants: Fix various problems that prevented reporting genotypes for deletions (i.e., C/-).
 - Fix a potential NPE in GroupAssociations when samples are null.
 - Fix for issue #2, see https://github.com/CampagneLaboratory/goby/issues/2
 - Expose comparator in SortedAnnotations.
2.1.2
 - Upgrade xstream to version 1.4.3. This fixes the compatibility problem seen when running goby 2.1.1 with java 1.7+.
   Goby 2.1.2 should run with Java 1.7+, but more testing will be needed to rule out other migration problems. If you
   are running JDK 1.7+ please let us know any issues you encounter.
 - Fix VCFParser issue https://github.com/CampagneLaboratory/goby/issues/1. The issue could be triggered when the FORMAT
   column changed from line to line.
 - VCFWriter: improve support for VCF group associations. The Goby VCF parser makes it possible to associate columns
   to groups (these associations are written in a ##FieldGroupAssociations field).
 - Methylation rate VCF output: mark the context column with group 'indexed'.
 - Do not try to upgrade alignments when reading the header to concatenate permutations. This is not necessary and can
   open too many files when we are trying to concatenate alignments.
2.1.1
 - Add extract-splicing-events mode. This mode is used by GobyWeb 1.9 to extract splicing events from spliced
   Goby alignments (generated either by GSNAP or STAR at this time).
 - Trim mode:Fix bug that caused quality scores to be duplicated (the bug triggered the assertion that checks
   that sequence length equal quality length).
 - Trim mode: Some sequence must remain after trimming to append to the output.
 - Fix bug in alignment-to-annotation-counts when counts would be zero for samples whose name contained a
   period '.' The code was incorrectly stripping alignment extensions twice.
 - alignment-to-annotation-counts: add comparison description to t-test statistic column name (e.g. t-test[A/B] rather
   than t-test). This change makes it possible to retrieve the t-test p-values when more than one comparison is
   performed.
 - Fix a bug where RandomAccessAnnotations could return results on a different chromosome.
 - Add annotation loading test and fix for when annotation file is truncated. Goby now loads annotations up to
   the truncation and logs truncated lines.
 - Correct calculation for fold-change-magnitude column in goby diff exp mode. Previous calculation under-estimated
   magnitude when comparing low rpkms.
 - Fix a problem where AlignmentReaderImpl.canRead would return true when the file ended with an incorrect extension
   (this problem could create subtle issues when the goby tried to access .info.txt files on a web server that did not
   return 404 errors for missing content).
2.1
 - Improve compression of hybrid-1 codec by about 8% on average at similar speed. You can enable this improvement with
   option -x AlignmentCollectionHandler:symbol-modeling=plus. This option will be made the default in a future release.
   It is not currently the default since Goby 2.1 has not been integrated into IGV and will need time to propagate from
   IGV dev to production builds.
 - Remove import of NH:i bam tags as read-origin-index, since the NH tag seems to contain different types of data
   depending on the aligner that produced the alignment.
 - compact-to-sam mode: fix bug where bam tags containing a colon character (:) would be truncated after the first
    colon. Thanks to Vadim Zalunin for reporting this problem.
 - compact-file-stats: Add a feature to scan only alignment headers.
 - VCFParser group associations: Make it possible to lookup an INFO column by either INFO/colname or colname.
 - NonAmbiguousAlignmentReader: fix an NPE when reading alignments where all entries have the ambiguity field.
 - Fix a problem where AlignmentReaderImpl.canRead would return true when the file ended with an incorrect extension
   (this problem could create subtle issues when the goby tried to access .info.txt files on a web server that did not
   return 404 errors for missing content). Thanks to Jim Robinson and Helga Thorvaldsdottir for reporting this issue.
2.0.1
 - Release Goby C/C++ APIs under the LGPL license version 3 to make it possible for companies to incorporate support
   for Goby formats in their tools. Thanks to Collin Hercus for the suggestion. Please note that part of the Goby
   Java APIs are already licensed under the LGPL (anything packaged under the Goby-io.jar file).
 - C++ API: Support to set placed unmapped (i.e., mate that does not map is recorded with the read that mapped)
   and clipleft/clipright with quality scores.
 - Fix problem when using a genome backed by a samtools/picard faidx file. In some cases, read bases would be returned
   shifted by one position. Thanks to James Bonfield for reporting this problem.
 - SAM/BAM tags start at column 12, index 11. --preserve-all-tags could skip the first tag on some datasets (e.g.,
   dataset where the first tag was not a MD:Z or RG:Z). Thanks to James Bonfield for reporting this problem.
 - Introduce interface for ReadsWriter. Introduce mock implementation to write reads to text. This is useful to write
   more intelligible JUnit tests.
 - mode sam-to-compact now supports option --read-names-are-query-indices to indicate that the read names are integers
   (typically produced by compact-to-fasta from a chunk of a large file).
 - Fix a bug in reformat-compact-reads which did not trim quality scores for paired end reads correctly.
2.0
 - Support multiple group comparisons for RNA-Seq diff exp (mode compact-alignment-to-annotation-counts).
 - Added a mode sam-comparison to compare a source SAM/BAM file with one that generated after sam-to-compact then
   compact-to-sam.
 - Refactor AlignmentWriter to introduce an interface and make it easier to create facades that modify the behaviour
   of the default writer. For instance, such a facade is BufferedSortingAlignmentWriter, which keeps a number of entries
   in memory to re-sort these entries by genomic position. This feature is used when importing already sorted SAM/BAM
   files to create sorted Goby alignments and the files contain spliced alignments that would cause mis-ordering during
   conversion.
 - Make default chunk-size dependent on the type of chunk codec used. This is useful because hybrid compression does
   better with larger chunk sizes (default chunk size for hybrid is 30000, 20000 for bzip2 and 10000 for gzip). The
   default chunk size can be overriden with -x MessageChunksWriter:chunk-size=int
 - Add ability to preserve SAM/BAM read groups. Read groups are automatically preserved if present in the input BAM file.
   The concatenate mode automatically reassigns read_origin indices (see field read_origin_index) to prevent conflicts
   when Goby files from different origins are concatenated. The approach we use is to keep the most specific read origin
   information, and let the client decide what origins/groups are equivalent given the type of analysis at hand.
   Read groups are supported by the hybrid codec (and therefore stored very efficiently), are imported from BAM with
   sam-to-compact and are exported back to SAM/BAM with the compact-to-bam mode.
 - Add ability to preserve all BAM attributes during import and export. Use --preserve-all-tags in mode sam-to-compact
   to enable this.
 - Add ability to preserve all quality scores. Use --preserve-all-mapped-qualities in mode sam-to-compact.
 - Supports bzip2 compression in fasta-to-compact mode and sam-extract-reads (use the -x MessageChunksWriter:codec=bzip2
   dynamic option).
 - Renamed SortMode to Sort1Mode. Renamed SortLargeMode to SortMode.
 - Added SortLargeMode which can sort compact alignments of any size, multithreaded.
 - Fixes to sam-to-compact mode. Previous versions could fail for a variety of reasons. We have stress tested this mode
   throwing at it various input BAM files, sorted or not and fixed the bugs we found. For instance, the --sorted option
   would not work in some 1.9 versions of Goby after samtools/picard changed the semantic of the record comparator Goby
   relied upon to verify the input was indeed sorted by position. This made it impossible to convert already sorted BAM
   files as sorted Goby alignments).
 - Moved error messages produced when parsing the command line of a mode to after usage. This is a simple change that
   will make it easier to diagnose problems on a command line without having to scroll back up the console.
 - Prevent logging when the log4j system has not been configured. For some reason, LOG.isDebugEnabled can return true
   when the logging system is not initialized. For SamHelper, this means calling String.Format million of times to
   create debug output that is never shown. This change dramatically improves the performance of the sam-to-compact mode
   when logging is not properly configured.
 - Refactor dynamic options with a central registry, and make GobyDriver handle option parsing.
   This removes  duplication of code parsing for each mode that would need dynamic options.
 - methylation region can now estimate empirical p-values. Empirical P-values require biological replicates in at least
   one of the groups under analysis. Two passes over the data are required. In the first pass, the empirical null
   distribution is observed by comparing pairs of samples in the same group. In the second pass, this distribution is
   used to estimate the p-value of observing the between group differences. Such empirical p-values can control FWER
   in the strong sense.
 - Support empirical p-value for individual bases (VCF output). Write a DMR INFO field that stores how many significant
   sites were found in a moving window that ends at the site (significance is judged according to a configurable
   threshold on the empirical p-value).
 - New empirical-p mode to estimate p-values from data in text files. This makes it easier to derive p-values for
   simulated data or counts generated by other tools than Goby.
 - Make it possible to open Goby alignments through HTTP. Simply specify a URL as a basename as argument to the goby
   tools. This is supported broadly by the API, so the concatenation reader also supports URLs, for instance. TMH files
   currently cannot be loaded remotely. Alignments that require upgrading will also fail to load remotely.
 - Fix issues with the barcode-decode mode. Add support for processing fasta/fastq files.
 - vcf methylation format: removed space in name of C and Cm group INFO fields.
 - Add a draft implementation of random access sequence interface that can read a fasta file indexed with faidx.
 - Introduce chunk codecs for protocol buffer encoded collection messages (supports both reads and alignments).
 - Added the ability in alignment-to-text mode to output HTML (-f html), to start/end at offsets (-s/-e) in the alignments and
   to limit the number of alignment entries to output (-n).
 - The RandomAccessSequenceCache had problems with bases that weren't G/A/T/C/N. Such bases would be skipped silently,
   causing rare, but potentially significant, problems (such as on human chr 3 of the 1000g genome reference where a
   R base appears). Bases not in the group G/A/T/C/N would introduce position shifts for bases immediately following
   the offending character. Now bases other than G/A/T/C are stored as N and maintain the position of the following
   bases. Please note that the problem was in a library used by RandomAccessSequenceCache, we updated the library in
   this release, and no change to the code of RandomAccessSequenceCache was needed to fix the problem.
 - last-to-compact: add option to substitute some bases with others in the aligned read.
 - Add test and fix for bug that went back to start of alignment file, even though iterate alignment was created for a
   slice of input. The problem only affected the IterateAlignments class because it was calling reposition(0,0) and the
   method did not enforce slice limits.
 - The code base was simplified by removing the now obsolete align mode.
 - Fix a problem where sample names with several dots were stripped of too many extensions. For instance, a.b.c.entries
   would be reduced to a, which could be non-unique across the remaining samples. Problem reported by Fang Fang in her
   data on GobyWeb.
 - DistinctIntValueCounterBitSet now uses LongArrayBitVector as its bit set implementation. The java BitSet implementation
   was found to throw java.lang.ArrayIndexOutOfBoundsException for indices that should fit easily in a bit array (e.g.,
   2,080,948 which can stored with about 230 MB).
 - AlignmentEntry field insertSize is now stored in protobuf with sint32 rather than uint32 since negative values can be
   stored in this field.
 - Support multiple group comparisons for RNA-Seq diff exp (mode compact-alignment-to-annotation-counts).
 - The mode sample-quality-scores now supports .sam, .sam.gz, and .bam files to make a guess at the scale of
    the quality scores contained in the file.
 - Added a mode sam-comparison to compare a source SAM/BAM file with one that generated after sam-to-compact then
   compact-to-sam.
 - Fixed a problem with concatenate-compact-reads that previously transferred only specific fields of a read to the
   output file. concatenate-compact-reads now transfers all fields (including pair sequence and quality score).
 - version mode now prints an official version number if the jar constains a VERSION.txt file.

1.9.8.3.1
 - Fix a bug related to writing paired end alignments in the Gsnap parser (C API)
1.9.8.3
 - Added a methylation_region format capable of averaging methylation rates for different cytosine contexts over
   arbitrarily defined regions.
 - Added a diploid genotype filter to use when calling genotypes in a diploid genome.
 - discover-sequence-variants format compare_groups: Write distinct fisher p-values for each comparison pair
 - Fix FDR mode output for TSV format. Make open --column-selection-filter work.
 - Fix bug that prevented methylation vcf output from writing any line.
1.9.8.2.1
 - Fix bug in GenotypesOutputFormat that caused GenotypesOutputFormat to throw an exception when processing some sites.
1.9.8.2
 - Make it possible to activate indel calling without recompilation. Mode discover-sequence-variants now accepts
   the boolean argument --call-indels true/false.
 - Preliminary support for calling indels with discover-sequence-variants.  Candidate indels are now written
   in the formats that use GenotypeOutputFormat (e.g., genotypes, compare_groups, allele_frequency).
   The method of Krawitz et al is used to determine the equivalent indel region for each possible candidate.
   After possible realignment, and filtering to remove possible errors, EIR are reported with their frequencies.
   Please be advised that the VCF spec(s) are rather vague and as a result often interpreted differently by different
   programmers. This is especially true of the parts of the specification(s) that describe how to report indels. As a
   result of this situation, you might run into problems when trying to loading indel containing VCF files generated
   with Goby into other tools.
 - vcf-subset: Add ability to exclude positions at which all samples match the reference.
 - Add a replacement for the VCF-tools VCF-subset program. The Goby tool is orders of magnitude faster.
 - Improve vcf-compare mode. Now has the ability to provide a random samples of the positions that differ between the
   files being compared. Random samples are calculated for each kind of difference (missing from one file, missing
   one allele, two alleles, different genotypes)
 - vcf-compare now outputs Ti/Tv ratios for each sample in input file (in the output file only).
 - Fix scalability problem with local realignment code. Local realignment around indels would slow down as more entries
   were processed. This is now fixed so that speed is constant across large alignments.
 - Fixed index file writing. In some conditions, part of the alignment past the 2GB mark were not accessible
   with skipTo when reading files larger than 2GB. Use the upgrade mode to fix old alignments at a specific time, or
   use Goby as usual to have alignments upgraded on the fly.
 - Add mechanism to upgrade/fix large alignments indices with Goby 1.9.8.2. The upgrade mechanism uses concatenate
   alignment to rewrite an alignment index file if the size of the entries file exceeds 2GB. This is rather slow as
   the process reads and writes large alignments, to produce the new index file. While slow, upgrading is still faster
   than aligning the reads again. The process also requires approximately double the alignment size as the new alignment
   files are written.  Alignments smaller than 2GB are quietly ignored since they were not affected by the bug.
 - Codecs: Add support to decode alignments with a codec in AlignmentReader.
 - Improved ReadsReader to find a suitable decoder when several codecs exist.
 - Prevents local realignment from running out of memory when processing positions where clonal reads create huge peaks.
 - Make filterIndels remove from sample count info object, not just form list of bases.
 - Fix VCF genotypes that could look like 0/0/1/1 to be 0/1 (seen with indels only).
 - only write allele base count in VCF BC field when the count is not zero (useful with indels).
1.9.8.1
 - Discover-sequence-variants: add ability to describe zero, one or more group comparisons. Syntax is A/B,A/C to compare
   group A to B and group A to C. Additional pairs can be described, separated by coma.
 - Extend methyl-stats mode to estimate fraction of methylated cytosine observed in CpX contexts.
 - Discover-sequence-variants, genotype format: Fix a bug where alleleSet was cleared in each sample, rather than before
   any sample is processed. This made it possible for some positions to be ignored erroneously when samples were given
   on a specific order on the command line. Specifically, positions would be ignored if they were not typed (i.e., not
   enough good bases) in the last sample given on the command line.
 - Optimize merging of TMH when the files are large (>100M compressed).
 - Fixed a major bug where NonAmbiguousAlignmentReader would stop iterating after encountering an ambiguous alignment.
   Alignments with shorter reads were much more likely to be affected.
 - Fix sam-extract-reads for paired-end BAM files. Each BAM file contains both pairs. To convert to compact reads, the
   input BAM file must be sorted by read name, since this is the only way we can put the pairs back together in one
   Goby record.
 - Mode discover-sequence-variants now limits the maximum coverage per site in order to limit the impact on peak memory
   of a few very high coverage sites. The default setting is set to 500,000x and can be changed with
   option --max-coverage-per-site
 - Switched IndexedIdentifier to an AVLTreeMap to help scale when we have millions of elements to compare in diff exp.
 - Fixed a subtle bug in IterateSortedAlignment that would cause iteration to return partial results for some alignments
   when restricting results to a window. The problem would manifest more clearly for alignments against genomes where
   contigs have smaller indices than chromosomes and chromosome sequences are listed in non-increasing order (e.g., chr
   16 appearing before chr 10) and restricting to window from chr16 to MT (which should include chr 10 in that genome,
   but returned no result on chr 10).
 - Trim mode: Fix exception that could occur when trimming reads with no quality scores.
 - Change goby script to request the bash shell explicitly. This is needed on systems where bin/sh is not a synonym for
   bash. Thanks to Martin Frith for catching this on Ubuntu.
 - Change how targetLengths are concatenated. It turns out that last-to-compact needs alignment entries matching
   the target to record the length in the alignment. We need to keep any length seen when we concat because the first
   chunk may just not have the length for the remaining parts..
 - Improved logic for --paired-end filename support in the fastaToCompactMode.
 - Fix a NPE in suggest-position-slices that could occur with very small alignment files.
1.9.8
 - The BaseStats utility was transformed into a Goby mode (base-stats). The new mode has the ability to tally occurrence
   of CpX motifs in reads. Useful as a proxy to the amount of unconverted Cs in bisulfite converted reads.
 - The methyl-stats mode take a VCF file produced by Goby methylation output and a genome and calculates various
   statistics about the distribution of fragment lengths between CpG interrogated by the assay.
 - FDR mode now accepts --column-selection-filter to select columns matching string.
 - Proof of principle that protocol buffer can seamlessly cohabit with data-specific compression schemes. The
   --codec option on fasta-to-compact is introduced to activate compression of reads when writing compact reads.
   The codec provided (called read-codec-1) achieves about 10-12% better compression of read files than pure
   protocol-buffer encoding. This read-codec-1 codec stores bases and quality scores with an arithmetic coder in
   a protocol buffer field called 'compressed_data'. Please note that we do not recommend using this option at
   this stage since the C/C++ APIs cannot load data encoded with this codec at this time.
 - Add ability to run alignment-to-annotation-counts on a specific genomic region (see --start-position and
   --end-position).
 - alignment-to-annotation mode has a new option (--remove-shared-segments). When active, this option will remove
   annotation segments when they partially overlap with more than one primary annotation id. When this option is
   selected and the primary id is a gene, and secondary id is an exon, the mode will remove exons that are associated
   with several genes. When the option is used with transcript id as primary and exon as secondary, exons are removed
   that are shared across different transcripts of the same gene.
 - mode base-stats now supports multiple input files.
 - VCFParser will now set column type when reading TSV files by using TabToColumnInfoMode to scan the actual values
   stored in the TSV file. The first time this is done for a each file, a .colinfo file will be created and then
   used if the file is read again by VCFParser in the future.
 - Added the mode tab-to-column-info to read the data from TSV files to determine the the column types
   (double/integer/string). Write a .colinfo file detailing the column names and types.
 - Upgraded to SAM JDK 1.52
 - Modes sam-to-compact and sam-extract-reads now set SILENT validation before reading file header. This is required
   because the SAM JDK validation rules are more stringent than required by the specification. This means that
   some valid SAM files (per the SAM spec) cannot be parsed without error when the strict validation is used.
 - Fixed a bug with ReadsQualityStatsMode when when SampleFraction == 1.0d, such as for files with a small
   number of reads.
 - Mode sam-extract-reads now supports extracting reads from paired samples. See the new options --paired-end
   and --pair-indicator. These options work similarly to the fasta-to-compact options.
 - Fix problem with suggestion-position-slices that could create empty slices.
 - Fix bug in discover-sequence-variants methylation format that wrote methylation rates only for up to two samples.
 - Fix bug in alignment-to-counts that caused problems with large alignments.
1.9.7.3
 - Fix allele frequency format to write genotype first in FORMAT per vcf spec.
 - Add new INFO fields in compare group vcf format to show allele counts in each group.
 - Ability to support short versions of mode names, such as "compact-file-stats" has the short mode
   name "cfs". There is a default short mode name generation implementation in
   AbstractCommandLineMode.getShortModeName() but each mode class can override this method in the case
   of short mode name collisions. In the case of collisions, the command line parser will not offer/accept
   ANY short mode names for the classes in question.
 - SamToCompact: Generate sorted goby alignments when a sorted BAM files is provided as input (use --sorted
   flag to activate this option). Thanks to Bradford Powell for the suggestion and draft implementation.
 - Fixed a bug in tally-reads that was triggered by reads of different lengths. Thanks to Adrian Platts for
   the bug report.
1.9.7.2
 - Fix realignment around indels bug that prevented reads from being realigned to the left in exome data.
   Now correctly updates the start position of the moving window.
 - Renamed AlignmentEntry.splicedAlignmentLink to AlignmentEntry.splicedForwardAlignmentLink and added
   AlignmentEntry.splicedForwardAlignmentLink so splice links can be both bidirectional and more than
   two segments long. This change is included in the C/C++ APIs and make it possible for GSNAP to write
   splice information to Goby alignment files.
 - FDR mode now supports reporting the top n hits irrespective of corrected q-value threshold (top n hits are
    defined by the ranking produced by ordering the hits by increasing p-value, for the last column adjusted).
 - Significantly reduced memory consumption when performing FDR BH adjustment on hundreds of million of elements.
 - VCFWriter now writes missing value '.' in ID, ALT and FILTER fields, as required by VCF 4.1 documentation
   (http://www.1000genomes.org/wiki/Analysis/Variant%20Call%20Format/vcf-variant-call-format-version-41)
   This change is required to read the files generated by Goby with the latest version of Tribble used in IGV EA.
 - AlignmentToTextMode will now display splice information.
1.9.7.1
 - alignment-to-counts now generates indexed base-level histogram files. Indexing makes it possible to jump quickly
   to a new genomic location in IGV. This is especially useful when viewing coverage for tens of tracks.
 - Filter out ambiguous reads from alignment-to-counts base level histogram output. Pre-1.9.7.1 behaviour can be
   obtained by setting the argument --filter-ambiguous-reads to false.
   alignment-to-counts: also tried a new way to create base-level histograms from sorted alignment files.
   This turns out to be about 3 times slower than the current approach. We still keep the new approach because it
   should scale to any size alignment. Mode alignment-to-count will use to the new approach if an alignment is sorted
   and has more than 50 million aligned reads.
 - Filter out ambiguous reads from alignment-to-annotation-counts by default. Pre-1.9.7.1 behaviour can be obtained
   by setting the argument --filter-ambiguous-reads to false.
 - Add ability to switch off the recording of sampleIndex. This is useful when concat is just used to put pieces
   of a large alignment back together after splitting reads for parallel processing.
 - Do not print indices at the end of upgrade. This caused upgrade to fail on some alignments with an exception.
 - Extended IterateAlignments to create alignment reader with a configurable AlignmentReaderFactory.
 - Set the default normalization method for alignment-to-annotation-count to bullard normalization only.
 - Fix a bug in VCFParser that affected parsing tab delimited files. Some files would be parsed with a tab in the
   value of the last column, separating the values of the last two actual columns.
1.9.7
 - Now using protobuf 2.4.1. Please upgrade your local version of protobuf if you are recompiling from sources.
 - AlignmentWriter now correctly records Goby version in header upon close(). This fixes a problem when alignments
   read from read-only files would fail upon trying a new upgrade.
 - Optimized the performance of VCFParser on files with large number of columns. The VCF format seems designed
   without performance in mind, so it is hard to come up with a reasonably fast implementation. The current
   implementation of the Goby VCF parser can only process about 8,000 lines of compressed VCF per second on
   a desktop machine.
 - AlignmentEntry schema change: a new field sample_index holds the index of the alignment from which the
   entry was read. This is useful when concatenating over multiple alignments and realigning reads that span
   indels, to reliably track the alignment origin of each entry.  The concatenation readers have been
   modified to set sample_index accordingly. Please note that the activeIndex field of the sorted reader
   is not a reliable way to identify the alignment of origin when realignment is active. Please use the
   new sample_index field instead.
 - We have added the capability to perform on the fly realignment around indels. This feature is available
   in mode discover-sequence-variants and in concatenate-alignments. The feature is activated with the new
   --processor realign_near_indels option. When the option is provided, a compressed reference genome must
   also be given on the command line (with the --genome option). This will trigger realignment of reads in
   regions where candidate indels are found by the aligner. The algorithm is very fast, in fact much faster
   than previously described approaches and consumes a reasonable amount of memory (function of maximum
   depth of coverage in the region where candidate indels are observed, but typically <2GB). Realignment
   correctly removes artefactual SNPs that can be introduced when an aligner fails to align the read ends
   properly through a read deletion. Please note that this version realigns read deletions. Realignment of
   read insertions has not been implemented.
 - Make it possible to open an alignment if the header file is present, but the entries file is missing.
   This allows to read the header only, for instance when we need to load counts and have access to targetIds.
 - Add mode to convert annotations to counts archive format.
 - Add new coverage mode to calculate coverage stats over annotation regions. When annotation regions are
   defined with capture regions, this mode outputs enrichment efficiency efficiency and depth of coverage for
   specific proportions of captured sites.
   The mode uses just .header and .count files and traverses count transitions. The algorithm used to iterate
   through count transitions is very efficient (for instance it takes about ~20 seconds to estimate coverage
   stats for an alignment with ~20M aligned reads). Count files are produced with GobyWeb together with the
   alignment or with the alignment-to-counts mode.
 - Add CountBinningAdaptor, useful to bin counts on the fly at any resolution for display in IGV.
 - Added ability to record total number of bases and sites seen in count archive.
 - Added a new mode (file-to-attributes) to generate a sample attribute file suitable for loading in IGV.
   Useful when files are named with the convention attr1-attr2-attr3.counts
1.9.6.1
 - Patched VCF output for compatibility with VCF specification. Specifically, we now write . in the QUAL
   field and write genotype as the first field in the methylation output format. Additionally, we only
   write a VCF line if the site can be typed in at least on of the samples. This changes make Goby VCF
   output compatible with the IGV 2.0 VCFTrack.
 - Fix a bug in merge that could trigger a ArrayIndexOutOfBoundsException with some alignments.
   
1.9.6
 - AlignmentReaderImpl now supports full random access to an alignment. Use reposition(ref,pos) followed
   by skipTo(ref,pos) to obtain the first entry matching at location (ref,pos). Prior to 1.9.6, the
   reposition method would not reposition to a location already visited forcing clients to close the
   alignment reader and reopen it (this new behaviour should improve performance in IGV).
 - The indexing logic used in versions of Goby up to 1.9.5 (inclusive) had subtle flaws. This could cause
   the skipTo method to behave incorrectly for some aligments. For instance,  if reads matched on target N
   at a position larger than the length of target N+1, these reads would not be returned by skipTo.
   Thanks to Alec Chapman for identifying these issues.
   We have corrected the problem and added additional unit tests to check the behavior of the implementation
   in various edge cases. A consequence of this change is that the new indexing logic requires recalculating
   the .index data structure for alignments sorted and indexed with a version of Goby prior to 1.9.6.
   We provide a new mode, goby upgrade, to perform these calculations and fix such alignments. To upgrade
   alignments off-line, simply do:
                                    goby 3g upgrade [files].
   This command will upgrade each alignment corresponding to the filenames provided. It skips those alignments
   produced by versions of Goby that do not require upgrading. The upgrade process creates a backup of the
   files that are affected: .index and .header are backed to .index.bak and .header.bak respectively.
   The upgrade process is relatively fast, in our tests we upgraded a 750Mb alignment file in 2'30".
 - Version 1.9.6 will try to upgrade alignments on the fly to the new version of the index data structures.
 - Detect when FastaToCompact is running in API mode versus command line. Do NOT do System.exit in API
   mode and instead throw exceptions. Also, API mode doesn't run conversions in parallel but instead runs
   them serially for easier exception catching.
 - VCFParser now splits headers by tab instead of whitespace so column names that contain spaces
   are read correctly.
1.9.5
 - Determine alignment sortedness and index state from the header and by checking that the index file exists.
   This allows to recover alignments when the index file was deleted. In such cases, sorting the alignment can
   be done again, this is preferable to losing the alignemnt data.
 - New mode simulate-reads will generate reads artifically against a reference sequence. We use this mode
   to create simulated datasets of bisulfite converted reads or mutated reads and to test that Goby produces
   the expected results.
 - Show phred scores in DisplaySequenceVariants (tab + base)
 - Add a QualityEncoding.PHRED in case one just wants to transfer quality scores without changing quality scale
 - Rewritten sam-to-compact mode that handles sequence variations better, handles bsmap sam files better,
   and handles quality score conversions more flexibly. The old mode is still around called
   sam-to-compact-old for comparison. The new mode has slightly different command line paramters.
 - Added a discover-sequence-variants mode format 'methylation' to estimate methylation rates for RRBS and
   Methyl-Seq alignments.
 - Dramatically improved TMH loading times for large alignemnts.
 - Completely removed support for queryLength in header. This usage was deprecated in Goby 1.7, complicates
   the code unecessarily and is error prone (because we had two ways to store read length in the previous
   versions of Goby). Note that versions since 1.7 had a concat mode that transfered information from the
   header to the alignment entries transparently. Use this mode from a pre 1.9.4 release if you need to
   migrate a 1.6- alignment to work with Goby 1.9.5+.
 - Fixed a bug where merge-compact-alignments would throw an ArrayIndexOutOfBounds because a TMH
   query index was smaller than the first query index in the alignment.
 - Changed discover-sequence-variant mode to filter out alignment entries whose read mapped multiple locations in the
   reference (as determined by the aligner argument (i.e., -n for gsnap)).
 - Made AlignmentReader an interface. The previous AlignmentReader class is now called AlignmentReaderImpl.
 - ConcatSortedAlignmentReader and ConcatAlignemntReader now support a configurable AlignmentReaderFactory.
   The factory makes it possible to plug in alignment reads that filter entries as they are read. The default
   factory returns all reads. However, if NonAmbiguousAlignmentReader factory is installed, the concatenate
   reader returns only entries for which the read did not match other locations in the genome. Other filtering
   behaviour can be implemented in a sub-class of AlignmentReader (see NonAmbiguousAlignmentReader for an example)
   and a factory created to return instances of this class. 
   This mechanism is used to filter out entries whose reads match several locations on the reference sequence.
 - Goby now includes a VCFParser class (see package edu.cornell.med.icb.goby.readers.vcf). VCF stands
   for Variant Call Format. The VCF format is described at http://www.1000genomes.org/node/101.
   The Goby VCFParser class implements a VCF 4.0+ parser. Importantly, this implementation also can be
   used to parse plain TSV files, or VCF that do not include the fixed VCF columns. It therefore support
   an extended version of the VCF format that is as generic as a TSV file, but can also provide meta-information
   about the columns in the specific file. Another difference with VCF 4.0 is that we support the Group
   attribute on column fields. This makes it possible to indicate that fields are part of the same group.
   Such a feature can be used by user interfaces that would like to offer the ability to manipulate multiple
   column fields as a group (for instance to hide or show an entire group of fields).
 - FDR mode now supports VCF input files and outputs. See the option --vcf to activate processing of VCF formatted
   files.
 - Added a VCFWriter class to write files in the VCF4 format. This class is now used by discover-sequence-variants
   when writing in genotypes format. This should make it possible to use vcf-tools on the genotype files produced.
 - Fix logic for IterateSortedAlignments which, in turn, fixes sequence-variation-stats2. The issue primarily
   dealt with insertions, deletions, and left and/or right padding.
 - Fixed the logic for TAB_SINGLE_BASE in display-sequence-variation mode to report the correct
   read_index and ref_position.
1.9.4
 - The C API (used by BWA, GSNAP) has been updated to more accurately write sequence variations (this version
   fixes problems in reporting of the read index). We have created examples of how sequence variations are
   encoded in Goby alignment files. These examples are available at http://tinyurl.com/goby-sequence-variations
 - Mode concatenate-alignments now propagates names and versions of the aligners that contributed input alignments.
 - Mode sort now propogates the name and version of the aligner that produced the alignment.
 - Mode compact-file-stats now reports the name and version of the aligner that produced a Goby alignment file.
 - Mode discover-sequence-variants has been extended to support multiple types of outputs (see --format flag).
   One output format prints genotypes (--format genotypes), while another estimates the proportion of the
   reference allele in each sample (--format allele_frequencies).
 - Added a mechanism to support base filters in discover-sequence-variants. To activate these filters, you must provide
   the --eval option with the "filter" option. Two filters are currently active when --eval filter is used: one
   filters variant bases by quality score (keeping only bases with q-phred>=30) and another is a simple and efficient
   strategy to remove bases that do not quite agree across all the observations.
   Future  versions will make it possible to customize the set of filters and their options. 
 - sequence-variation-stats2 now runs in parallel up to the available number of threads when multiple alignments are
   given as input.
 - display-sequence-variations and sequence-variation-stats modes: Fix problems in the logic to calculate
   read-index for large insertions/deletions.
1.9.3
 - This release has a C API compatible with our development version of GSNAP. A version of GSNAP released
   after 2011-03-11 should compile with Goby 1.9.3.
 - Add new statistics for discover-sequence variants. Notably, we now record the log odds ratio,
   the estimated standard error of the log odds ratio, as well as a Z-score for the log odds.
   Standard error and Z-score are only estimated if more than 10 counts exist in each cell of the contingency table.
   Also added the proportion of reference allele (refCount / (refCount+varCount).
 - Fix reformat-compact-reads bug where quality scores where longer by 1 than the sequence.
 - Reduce the memory needed by compact-file-stats to determine the number of reads in a compact reads file.
 - Changed how the number of reads in an alignment file is determined by compact-file-stats. We now report the number
   stored in the alignment header.
 - Change how log2 fold change was estimated. We used to estimate as ((log2_rpkm_group_a+1)/ (log2_rpkm_group_b+1)).
   This can cause problems when log2 rpkm are negative in one group and positive in the other. We now add 1 to counts
   before calculating RPKMs and taking the log. Similar changes were done to the fold-change. RPKM columns now return
   PRKM of (count+1).
 - Mode reformat-compact-reads now takes an optional -f argument to filter reads. This option can be used to
   remove redundant reads from a compact-reads file (see tally-reads mode to produce the read filter). It is no longer
   necessary to do round-trips to fastq to remove redundant reads.
1.9.2
 - Fixed a major bug in discover-sequence-variants that sometimes could cause confusion in the group of origin of a
   variation. This bug could affect between group p-values. A Junit test now checks for the error condition and
   is part of regression testing.   
 - sam-to-extract mode: append ".compact-reads" to output filename when the extension is missing.
 - Added a mode to display aligned reads for a region of the reference sequences. The reads are written
   in fasta format, suitable for viewing with a sequence alignment viewer such as JalView, CINEMA, etc.
   The mode is called alignment-to-pileup.
 - ConcatenateAlignmentReader would consume excessive amounts of memory when several large alignments
   (e.g., with >100 million reads) were concatenated. The reader was trying to allocate very large queryLength
   arrays, even though each underlying reader indicated that it its entries carried the queryLength.
   The fix consists in detecting that all the concatenated readers support queryLength in entries, and
   not allocating these arrays at all. This is a major bug fix that makes makes it possible to run more
   instances of goby modes on the same server (i.e., differential expression and sequence variant discovery
   modes have significantly improved memory usage).
 - Mode sam-extract-reads now supports an optional --quality-encoding argument. Default is BAM encoding.
 - QualityEncoding now supports BAM encoding (no offset or adjustment, the value of the character in
   ascii is the Phred score).
 - Fixed sam-extract-reads. Was not extracting sequences from BAM files.
 - compact-to-fasta mode: now supports reading an arbitrary slice of input.
 - sam-to-compact mode: draft support for importing SAM files produced by BSMAP.
 - fixed a bug that prevented running sam-to-compact mode from command line. An assertion prevented the code
   from running from the command line. Clarified the text of the assertion error and read the required parameter
   from the command line argument so that the mode will run again on SAM files generated outside of Goby.
 - reformat-compact-reads must trim quality scores in the same way that it trims the sequence. Quality scores
   were not trimmed in previous versions. This is now fixed.
 - reformat-compact-reads now correctly processes sequence pairs. Sequence pairs and quality scores can now
   be trimmed in the same way as the primary sequence.
 - Expose sampleFraction via API and command line for read-quality-stats mode
 - Make fasta-to-compact mode more callable via API
 - reformat-compact-reads during 'mutate' will no longer complain when there is no sequence-pair that it
   cannot mutate (mutation will not be attempted nor complained about if sequence.length is zero).
1.9.1
 - fasta-to-compact mode: fix bug that prevented checking that quality encoding are in the allowed range.
   quality score must now be converted within the correct score range before the compact-reads file can
   be written successfully.
 - Paralellize the estimation of statistics. This can speed up mode alignment-to-annotation-counts.
 - Introduced a field spliced_alignment_link and spliced_flags in AlignmentEntry to represent relation
   between parts of reads that span exon-exon junctions.
 - Introduced insert_size in Alignment entry to represent the size of the insert used when making
   the sequence library.
 - Introduced meta-data in compact-reads files. Meta-data provide a way to document how the sample
   was opbtained. Suggested information to be recorded includes when the library was sequenced (useful
   to detect batch-effect, as suggested by a participant to the SEQC meeting at the NIH Bethesda campus),
   as well as sequencing instrument. Modes fasta-to-compact, compact-file-stats and reformat-compact-reads
   have been updated to define, transfer or display meta-data when appropriate.
 - Mode compact-alignment-stats now prints statistics about paired-end reads.
 - Removed spurious SAM header when writing alignments in plain text format.
1.9
 - New fdr mode provides a tool to combine tab delimited file where some columns contain P-values and
   adjust selected P-values for multiple testing with the Benjamini Hochberg method. The tool is efficient
   in that it only keep P-values that need to be adjusted in memory, but otherwise keeps other column on disk.
   This strategy is expected to scale to hundreds of millions of lines of information. 
 - Add a way to open only a slice of an indexed alignment file by position. This feature makes it possible
   to retrieve all alignment entries that start between specific position boundaries. See new constructor
   in AlignmentReader and ConcatSortedAlignmentReader.
 - The mode discover-sequence-variant has been updated to take advantage of the alignment position slicing
   feature introduced in Goby 1.9. See the new arguments --start-position and --end-position.    
 - Fix a bug in skipTo that caused some alignment entries to fail to be returned (skipTo previoulsy ignored
   entries that occured in the chunk just before where the index points). This behaviour is incorrect because
   the chunk just before where the index points may contain entries with positions equal to the skipTo requested
   position. The index contract is to return the chunk that starts with an entry with the requested location.
   Because chunks contain multiple entries with increasing positions, the chunk immediately before the indexed
   chunk must be scanned and filtered to remove entries with positions before the skipTo requested position.
   A new test was written to check for this issue (TestSkipTo.testFewSkips4).
 - Provide Building/Installation instructions for the Goby C++/C API.
 - Implemented a fast concatenation operation for read files. The new -q flag in ConcatenateCompactReadsMode
   activates the fast concatenation. Chunks of compressed data are appended without requiring decompression and
   compression of the entries. This results in much faster concatenation that are bounded only by available IO.
 - Add mapping_quality field to AlignmentEntry protobuf schema.
 - Add aligner name and version in AlignmentHeader protobuf schema.
 - Added C/C++ api methods to set aligner name and version, and alignment entry mapping quality.
 - Updated the C API to be more generic, less oriented toward any one
   particular 3rd party tool. The read-API is now more generic, the write-API
   hasn't changed. The C API files, including the .h header files, have been renamed.
 - In C_Alignments.c/.h & C_CompactHelpers.h added CSamHelper and samHelper_* methods to assist
   with conversion of BWA to support CompactAlignments as the data stored in BWA just prior
   to writing alignments is effectively already in SAM format. These methods make it possible
   to reconstruct the aligned query and reference so data can be written in compact alignment.
 - Goby C/C++ API now requires the pcre (regex) >=8.10 library. See http://www.pcre.org/
 - Compact alignments now support paried-end alignments in Java / C++ / C APIs.
 - In alignment-to-text mode, output support in PLAIN and SAM for Paired End alignments
 - in alignemt .stats file rename the stat "number.aligned.reads" to the more accurate name
   of "number.alignment.entries" for both the Java API and the C++ api.
1.8
 - C API introduced to support native Goby support in GSNAP.
 - We now distribute a subset of Goby as the Goby IO API. This subset is packaged in the goby-io.jar
   file and released under the LGPL3 license. This was done to make it possible to include Goby format
   input output code directly into other software licensed under the LGPL3.
 - Fixed a bug that prevented Goby opening large alignment files (>3Gb).
 - Fixed a bug in AlignmentIterator triggered when reading alignment files with targetIndices starting at
   numbers larger than zero.
 - Removed dependency on colt (because it is not a pure LGPL license by adding restriction in military
   applications)
 - SGE helper scripts bz2compact.sh and keep-unique-reads.sh help process hundred of lanes in
   parallel on an SGE grid. bz2compact extracts fastq files compressed with BZip2 and converts
   them to compact-reads format. keep-unique-reads.sh determines the set of reads that are unique
   in each input <file>.compact-reads and writes this information to a <file>.uniqset-keep.filter 
 - Mode concatenate-compact-reads now supports read index filters. This makes it possible to
   concatenate and keep only reads that are unique within each file. 
 - Draft helper to iterate through individual reference positions of a sorted set of alignments
   (see IterateSortedAlignments).
 - Alternative implementation of sequence-variation-stats mode (called sequence-variation-stats2)
   that determines the number of reference bases matched at a given read index. This info is needed
   to call sequence variants, but slows down the stats. The initial implementation is preserved for
   compatibility.
 - New mode discover-sequence-variants will either (i) identify sequence variants within a group of sample
   or (ii) identify variants whose frequency is significantly enriched in one of two groups.
   This mode requires sorted/indexed alignments as input.
 - SamToCompact mode now populates the read quality scores for sequence variations (toQuality field).
 - Update picard/samtools to version 1.25.
 - In the mode "alignment-to-annotation-counts" the "--eval" options supports
   a new value "counts" which will output a format specifically designed
   for use with R's DESeq and notably for the R script geneDESeqAnalysis.R
   which is used with GobyWeb.
 - Fix bug in extract sequence variations for SAM format, where matches on the
   reverse strand got a read-index larger than one from the correct value.
 - By default, don't use "counts" in DiffExp as it is a specialized output for preparing for DESeq.
 - API interface for ReadsToWeightsMode.
 - LastToCompactMode wasn't writing target lengths. Fixed.
 - Read TMH in Python using Gzip.
 - Fixed Python utilies so -o actually writes to a file.
 - Added transcript-align.sh script to assist with aligning via transcripts.
 - In MessageChunksWriter, flush logic should occure on a COMPLETELY empty file, but otherwise it
   should only occure if entries have been added since the last flush(). In both C++ and Java.
 - DiffAlignmentMode can better compare differences when alignments were done by two different
   aligners and the Target Indexes are the same in label but not the same TargetIndex
   by building a master TargetIndex and translation maps for the two different alignments.
   Targets are now shown by label name instead of TargetIndex.
 - CompactFileStats --verbose on a compact alignment shows the targetIndex -> targetIdentifier
   map and also displays the targetLength for that targetIndex.
1.7
 - Extended fasta-to-compact and compact-to-fasta to handle paired end runs. See new command
   line arguments --paired-end and pair-indicator arguments in fasta-to-compact and
   --pair-output argument in compact-to-fasta.
 - Draft support for paired sequence runs. The compact file format is extended to store
   sequence, sequence length and quality scores for the paired run. This extension makes
   it possible to store both paired end runs in a single compact file. This should help
   keep the data together.
 - Implemented translation back and from Solexa quality score encoding in fasta-to-compact
   and compact-to-fasta. Thanks to Cock PJA et al NAR 2010 for the clear description of the
   Solexa base quality scores.
 - The sort mode now supports reading only a slice of an input alignment (see options
   --start-position and --end-position).
 - Refactored CompactAlignmentToAnnotationCountsMode to use IterateAlignments (provides
   large speed ups when working with sorted/indexed alignments and selecting a subset of
   reference sequences for DE).
 - IterateAlignments now takes advantage of the skipTo method when the alignment is sorted
   and indexed. This provides large performance improvements when one needs to access data
   for only a few reference sequences in an alignments. All the modes that use
   IterateAlignments benefit, including display-sequence-variations, and
   sequence-variation-stats.
 - Index alignments that are sorted upon writing. The skipTo method leverages the index
   to provide fast semi-random access to entries by genomic location. This feature is used
   by the IGV Goby plugin, which requires Goby 1.7+.
 - Concatenate alignment now produces sorted alignments if all the input alignments
   are sorted.
 - Added a mode to sort alignment by reference sequence and then by position
   on the reference sequence.
 - Support to estimate read weights described in Hansen KD et al NAR 2010.
   See http://campagnelab.org/software/goby/tutorials/estimate-heptamer-weights/
   In contrast to the initial publication, Goby supports using the weights to
   reweight annotation counts and transcript counts.
 - Support to estimate GC content weights for reads and to reweight raw counts to
   remove the dependence of counts on GC read content.
 - Preliminary support for barcoded reads (barcodes in the sequence), see new
   mode decode-barcodes (and tutorial online at
   http://campagnelab.org/software/goby/tutorials/handling-barcoded-reads/).
 - alignment-to-*-counts: New --eval argument allows to specify which statistics
   to evaluate when comparing samples.
 - alignment-to-*-counts: New eval options 'samples' will write a column per sample
   for RPKM, log2(RPKM) and raw counts. RPKM and log2(RPKM) are written once per sample
   and global normalization method.
 - Reduce memory requirements when concatenating many alignments. A change
   introduced in 1.6 caused more memory than needed to be allocated for each
   split of an alignment (as much as the number of reads in the file that
   was split). Each split now uses only as much memory as needed to keep
   query lengths for the split.
 - Dramatically improved performance for differential expression tests with millions of
   differentially expressed elements (e.g., exon+gene+other). The code previously
   incorrectly grew internal arrays from zero to the number of new DE element described
   in the annotation file.

 Changes that impact the compact alignment format:
 - The compact file format is extended to store sequence, sequence length and quality scores
   for the paired run. This extension makes it possible to store both paired end runs in a
   single compact file. This should help keep the data together.
 - Moved query lengths from header to alignment entries. This scales much
   better when processing large alignment files (generated from more than
   a few hundred million reads).
 - The optional 'sorted' attribute in header indicates if an alignment has been sorted.

1.6
 - First draft of the Goby Python API and demonstration tools (see
   directory python).
 - Fix bug where compact file stats mode reported that a compact alignment
   had query identifiers but actually did not
 - Added within-group-variability mode. This mode estimates Fisher P-values
   between pairs of samples taken from a group of homogeneous samples.
   Summary statistics such as average p-value, or minimum p-value are
   reported for each gene in each pair considered.
 - Update JRI.jar to version 0.8-4 which now works properly with 64-bit
   Windows.
 - Update commons-lang to version 2.5.
 - Optimized DE type storage.
 - Fixed a race condition in CompactAlignmentToAnnotationCountsMode.java
   when running in parallel by moving .reserve() out of the for loop.
 - Renamed DifferentialExpression.ElementTypes enum to ElementType
 - Fixed a bug in the DifferentialExpressionCalculator which reset
   ElementType for a value from the actual value to OTHER (in occurred
   in CompactAlignmentToAnnotationCountsMode). Now once ElementTypes
   is set for a label it cannot be changed.
 - CompactFileStatsMode now supports an optional -o to write the output
   to a file. If not specified the output will be written to stdout.
 - Reformat reads now preserve read indices from the input file.
   This is necessary when using concat alignment with
   --adjust-query-indices false

1.5
 - Added a mode to calculate counts and perform differential expression
   analysis for transcript runs (alignment-to-transcript-counts).
   Transcript runs are performed against a cDNA library. They find matches
   through through exon-exon junctions represented in the input cDNA
   library. They are a faster alternative to mapping the genome and
   exon-exon boundaries separately. Disadvantage is that these searches
   will only map to transcripts represented in the input library.

 - Changes to fasta-to-compact mode:
   - Add parallel processing in fasta-to-compact mode. Use the --parallel
     flag to activate.
   - Will now only regenerate compact-reads that do not
     exist, or are older than the input file.

 - Added a mode to write a read set to text format (set-to-text). The output
   will show the multiplicity of each query index.  ReadSets can be
   efficiently created with tally-reads as before.

 - Changes to CompactAlignmentToAnnotationCountsMode
   - Added new option --write-annotation-counts boolean, defaults to
     true. If set to false the annotation counts intermediate files
     will not be written.
   - Lines where "average count group *" values are ALL NaN or <= 0 will
     not be written.  This makes it so lines that don't add anything to
     the output are just omitted.
   - Added new option --omit-non-informative-columns, defaults to false.
     If set to true, columns in which all of the data is non-informative
     (values are ALL NaN or <= 0)  will be omitted.
   - Support for alternative global normalization methods. We currently
     provide an implementation of the upper quartile normalization method
     by Bullard et al (BUQ) and the normalization method provided in
     Goby 1.4 (CAC, normalize by the number of alignment record in a sample)
     See the --normalization-methods argument. New normalization methods
     can be used with Goby by creating an implementation of the
     edu.cornell.med.icb.goby.stats.NormalizationMethod interface,
     and adding a jar on the classpath that defines a ServiceProvider
     (see build.xml goby-jar target for an example of how this is done).
     When several normalization methods are given as an argument
     to --normalization-methods Goby will produce derived statistics
     for each normalization method and append them as new columns in
     the summary stats output. This makes it easy to compare alternative
     normalization methods on the same dataset.

 - Added support for sequence variations:
   - Changed the compact alignment format to support recording sequence
     variations.
   - The new mode display-sequence-variations provides text output of
     sequence variations in several formats.
   - The new mode sequence-variation-stats will print statistics about
     sequence variations found in a set of alignments.

 - Added support for quality scores:
   - Changed fasta-to-compact and compact-to-fasta to read and write with
     the Sanger or Illumina quality encoding.
   - Modified aligners to indicate which format they require (bwa needs
     fastq format, lastag fasta format, lastal fastq format). This will
     need extensive testing as some of these changes can affect gobyweb.
     We use the FASTQ-SANGER encoding to communicate with lastal.
     We don't yet support the Solexa quality score encoding (it is a bit
     obsolete anyway).

   Please note that the output format in compact-to-fasta now defaults to
   Fasta format.  This format has no quality scores, and consequently, we
   now never write quality scores when Fasta is requested. The aligners
   that need quality scores must request FASTQ format explicitly.

   See also:
     http://en.wikipedia.org/wiki/FASTQ_format
     http://maq.sourceforge.net/fastq.shtml
     http://last.cbrc.jp/last/doc/last-manual.txt (look for FASTQ-SANGER)

 - Changes to the Compact format:
   - Store target/reference sequence lengths in the alignment header. This
     information is helpful when calculating statistics such as RPKMs
     (transcript-level searches).
   - Store constant query lengths as one integer. Goby 1.4.1 stored one
     length for each read. This can become very memory consuming when the
     number of reads is very large. This change saves memory and storage.

1.4.1
 - Added a mode to write a read set to text format (set-to-text). The
   output will show the multiplicity of each query index.  ReadSets can
   be efficiently created with tally-reads as before.

1.4
 - Last aligner (http://last.cbrc.jp/) is now supported "out of the box".
   Tested against version last-96.  Support for the enhanced version
   "lastag" still exists.
 - Alignment-to-annotation-counts mode now computes a p-value using R
   (if available on the host)
 - Update to protobuf 2.3.0 (http://code.google.com/p/protobuf/)
 - Default extension for files written in Wiggle Track Format is now ".wig"
   for easier integration with the Integrative Genomics Viewer
   (http://www.broadinstitute.org/igv/).
   Similarly, the default extension for BedGraph Track Format files is
   now ".bed".

1.3
 - New "counts-to-bedgraph" mode which is similar to "counts-to-wiggle" but
   writes the data in "bedgraph" format, which is another format the
   Genome Browser accepts.
 - New mode "version" to write the jar's version number to stdout

 - counts-to-wiggle mode:
   - Write at most one entry per resolution-sized window of data (averaging
     the data in that window)
   - Don't write data past the end of the size of the chromosome (which
     is possible with resolution > 1)

 - compact-alignment-to-annotation-counts mode:
   - Fixed problem with BH FDR adjustment caused by NaN p-values.
   - ChiSquare test p-values are now correctly reported.
   - Adjusted P-values (Bonferroni and BH) are set to 1.0 if they would be
     larger than 1.
   - Added magnitude of fold change to group comparison tsv output.

1.2
 - compact-alignment-to-annotation-counts mode:
   - Added chi square test statistic and associated FDR adjusted stat.
     Chi-square statistics support multi-group comparisons.
   - Added the --parallel option to speed up computations on multiple core
     machines.

1.1
 - compact-alignment-to-annotation-counts mode:
   - Make it possible to process multiple alignment files in one run of
     the mode.
   - Added support for group comparisons. Group statistics are now computed
     and written to a summary file (see --comparison --stats and --groups
     options). The following statistics have been implemented: T-Test and
     fold-change across RPKMs in the comparison groups, Benjamini-Hochberg
     FDR adjustment for t-test P-value and Bonferroni correction for t-test
     P-value. Average RPKM in each group.

- Fix a bug where data matching chromosome "chr1" was excluded from wiggle
  tracks created from Goby count data.  (Mantis issue #1349)

1.0
- First public release.<|MERGE_RESOLUTION|>--- conflicted
+++ resolved
@@ -1,9 +1,6 @@
 2.3.3
-<<<<<<< HEAD
  - IterateSortedAlignmentsListImpl: Use a WarningCounter to limit warnings to 10 instances. This is needed to
    avoid writing Gb of log output when the threshold is met.
-=======
->>>>>>> 62eea454
  - discover-sequence-variants somatic output: Make it possible to run simple trio design by removing the
    requirement for a germline sample.
  - discover-sequence-variants somatic output: Earlier versions were reporting somatic variation candidates
@@ -12,10 +9,6 @@
    they are less results that need to be corrected.
  - discover-sequence-variants somatic output: Add an error message when a sample is mispelled in the covariates
    file.
-<<<<<<< HEAD
- - Use a WarningCounter to limit warning to 10 instances. This is needed to avoid writing Gb of log output when the threshold is met.
-=======
->>>>>>> 62eea454
 2.3.2
  - run-parallel-mode now supports paired input files.
  - fasta-to-compact: add --force-quality-encoding option to force the quality values within the specified
